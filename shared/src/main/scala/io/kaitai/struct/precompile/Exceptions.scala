package io.kaitai.struct.precompile

import io.kaitai.struct.datatype.DataType
import io.kaitai.struct.format.ClassSpec

/**
  * Unified YAML parser exception which pinpoints the row/col of the problem.
  * Used to re-wrap YAML parser library-specific exceptions into this unified
  * format that neutral codebase understands.
  * @param msg user-readable error message
  * @param file file to report as erroneous, None means "main compilation unit"
  * @param line line number which triggered the error (1-based)
  * @param col column number which triggered the error (1-based)
  */
case class YAMLParserError(
  msg: String,
  val file: Option[String] = None,
  val line: Option[Int],
  val col: Option[Int]
) extends RuntimeException(YAMLParserError.message(msg, file, line, col))

object YAMLParserError {
  private def message(msg: String, file: Option[String], line: Option[Int], col: Option[Int]): String = {
    ErrorInInput.formatFileName(file) +
      (line match {
        case Some(lineNum) => s":${lineNum}" + (col match {
          case Some(colNum) => s":${colNum}"
          case None => ""
        })
        case None => ""
      }) + ": " + msg
  }
}

/**
  * Container for a real exception that happened due to some known problem
  * with input file, and we know where exactly is the culprit (path and file).
  * @param err inner exception
  * @param path YAML path components in file
  * @param file file to report as erroneous, None means "main compilation unit"
  */
case class ErrorInInput(err: Throwable, val path: List[String] = List(), val file: Option[String] = None)
  extends RuntimeException(ErrorInInput.message(err, path, file), err)

object ErrorInInput {
<<<<<<< HEAD
  private def message(err: Throwable, path: List[String], file: Option[String]) = {
    val fileStr = file match {
      case Some(x) => x.replace('\\', '/')
      case None => "(main)"
    }
    val msg = Option(err.getMessage).getOrElse(err.toString)
    s"$fileStr: /${path.mkString("/")}: $msg"
=======
  private def message (err: Throwable, path: List[String], file: Option[String]) = {
    val msg = Option(err.getMessage).getOrElse (err.toString)
    s"${formatFileName(file)}: /${path.mkString("/")}: $msg"
  }

  def formatFileName(file: Option[String]): String = file match {
    case Some (x) => x.replace ('\\', '/')
    case None => "(main)"
>>>>>>> afedfebc
  }
}

/**
 * Base class for all expression-related errors, not localized to a certain path
 * in source file.
 */
sealed abstract class ExpressionError(msg: String) extends RuntimeException(msg)
class TypeMismatchError(msg: String) extends ExpressionError(msg)
class TypeUndecidedError(msg: String) extends ExpressionError(msg)

sealed abstract class NotFoundError(msg: String) extends ExpressionError(msg)
class TypeNotFoundError(val name: String, val curClass: ClassSpec)
  extends NotFoundError(s"unable to find type '$name', searching from ${curClass.nameAsStr}")
class FieldNotFoundError(val name: String, val curClass: ClassSpec)
  extends NotFoundError(s"unable to access '$name' in ${curClass.nameAsStr} context")
class EnumNotFoundError(val name: String, val curClass: ClassSpec)
  extends NotFoundError(s"unable to find enum '$name', searching from ${curClass.nameAsStr}")
class MethodNotFoundError(val name: String, val dataType: DataType)
  extends NotFoundError(s"don't know how to call method '$name' of object type '$dataType'")

/**
  * Internal compiler logic error: should never happen, but at least we want to
  * handle it gracefully if it's happening.
  * @param msg message for the user
  */
case class InternalCompilerError(msg: String) extends RuntimeException(msg)<|MERGE_RESOLUTION|>--- conflicted
+++ resolved
@@ -43,15 +43,6 @@
   extends RuntimeException(ErrorInInput.message(err, path, file), err)
 
 object ErrorInInput {
-<<<<<<< HEAD
-  private def message(err: Throwable, path: List[String], file: Option[String]) = {
-    val fileStr = file match {
-      case Some(x) => x.replace('\\', '/')
-      case None => "(main)"
-    }
-    val msg = Option(err.getMessage).getOrElse(err.toString)
-    s"$fileStr: /${path.mkString("/")}: $msg"
-=======
   private def message (err: Throwable, path: List[String], file: Option[String]) = {
     val msg = Option(err.getMessage).getOrElse (err.toString)
     s"${formatFileName(file)}: /${path.mkString("/")}: $msg"
@@ -60,7 +51,6 @@
   def formatFileName(file: Option[String]): String = file match {
     case Some (x) => x.replace ('\\', '/')
     case None => "(main)"
->>>>>>> afedfebc
   }
 }
 
