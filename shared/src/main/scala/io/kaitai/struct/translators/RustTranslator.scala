package io.kaitai.struct.translators

import io.kaitai.struct.format._
import io.kaitai.struct.datatype._
import io.kaitai.struct.datatype.DataType._
import io.kaitai.struct.exprlang.Ast
import io.kaitai.struct.exprlang.Ast.expr
import io.kaitai.struct.format.{Identifier, InstanceIdentifier, IoIdentifier, NamedIdentifier, ParentIdentifier, RootIdentifier}
import io.kaitai.struct.languages.RustCompiler
import io.kaitai.struct.{RuntimeConfig, Utils}

class RustTranslator(provider: TypeProvider, config: RuntimeConfig)
  extends BaseTranslator(provider) {

  import RustCompiler._

  override def doByteArrayLiteral(arr: Seq[Byte]): String =
    "&vec![" + arr.map(x => "%0#2xu8".format(x & 0xff)).mkString(", ") + "]"
  override def doByteArrayNonLiteral(elts: Seq[Ast.expr]): String =
    "&vec![" + elts.map(translate).mkString(", ") + "]"
  override def doArrayLiteral(t: DataType, value: Seq[Ast.expr]): String = {
    t match {
      case CalcStrType => "vec![" + value.map(v => translate(v)).mkString(".to_string(), ") + ".to_string()]"
      case _ => "vec![" + value.map(v => translate(v)).mkString(", ") + "]"
    }
  }

  override val asciiCharQuoteMap: Map[Char, String] = Map(
    '\t' -> "\\t",
    '\n' -> "\\n",
    '\r' -> "\\r",
    '"' -> "\\\"",
    '\\' -> "\\\\"
  )

  override def strLiteralGenericCC(code: Char): String =
    strLiteralUnicode(code)

  override def strLiteralUnicode(code: Char): String =
    "\\u{%x}".format(code.toInt)

  override def numericBinOp(left: Ast.expr,
                            op: Ast.operator,
                            right: Ast.expr): String = {
    (detectType(left), detectType(right), op) match {
      case (_: IntType, _: IntType, Ast.operator.Div) =>
        s"${translate(left)} / ${translate(right)}"
      case (_: IntType, _: IntType, Ast.operator.Mod) =>
        s"${translate(left)} % ${translate(right)}"
      case _ =>
        super.numericBinOp(left, op, right)
    }
  }

  override def doName(s: String): String = s match {
    case Identifier.PARENT => s
    case _ =>
      val found = get_instance(get_top_class(provider.nowClass), s)
      if (found.isDefined) {
        s"$s(${privateMemberName(IoIdentifier)})?"
      } else {
        s"$s()"
      }
  }

  def get_top_class(c: ClassSpec): ClassSpec = {
    if (c.isTopLevel) {
      return c
    }
    get_top_class(c.upClass.get)
  }

  def get_instance(cs: ClassSpec, s: String): Option[InstanceSpec] = {
    var found : Option[InstanceSpec] = None
    // look for instance
    cs.instances.foreach { case (instName, instSpec) =>
      if (idToStr(instName) == s) {
        found = Some(instSpec)
      }
    }
    // look deeper
    if (found.isEmpty) {
      cs.types.foreach {
        case (_, typeSpec) =>
          found = get_instance(typeSpec, s)
          if (found.isDefined) {
            return found
          }
        }
    }
    found
  }

  override def anyField(value: expr, attrName: String): String = {
    val t = translate(value)
    val a = doName(attrName)
    var r = ""
    if (need_deref(attrName)) {
      if (t.charAt(0) == '*') {
        r = s"$t.$a"
      } else {
        r = s"*$t.$a"
      }
    } else {
      if (t.charAt(0) == '*') {
        r = s"${t.substring(1)}.$a"
      } else {
        r = s"$t.$a"
      }
    }
    attrName match {
      case Identifier.PARENT =>
        // handle _parent._parent
        r = r.replace(".peek()._parent", ".pop().peek()")
      case _ =>
    }
    r
  }

  def rem_vec_amp(s: String): String = {
    if (s.startsWith("&vec!")) {
      s.substring(1)
    } else {
      s
    }
  }

  def remove_deref(s: String): String = {
    if (s.charAt(0) == '*') {
      s.substring(1)
    } else {
      s
    }
  }

  def ensure_deref(s: String): String = {
    if (s.startsWith("self")) {
      s"*$s"
    } else {
      s
    }
  }

  def get_attr(cs: ClassSpec, id: String): Option[MemberSpec] = {
    var found : Option[MemberSpec] = None
    cs.seq.foreach { el =>
      if (idToStr(el.id) == id) {
        found = Some(el)
      }
    }
    // look deeper
    if (found.isEmpty) {
      cs.types.foreach {
        case (_, typeSpec) =>
          found = get_attr(typeSpec, id)
          if (found.isDefined) {
            return found
          }
        }
    }
    found
  }

  var in_instance_need_deref_attr = false

<<<<<<< HEAD
  def is_copy_type(dataType: DataType): Boolean = dataType match {
    case _: SwitchType => false
    case _: UserType => false
    case _: BytesType => false
    case _: ArrayType => false
    case _: StrType => false
    case _ => true
  }

  def need_deref(s: String) = {
    var deref = false
    val found_attr = get_attr(get_top_class(provider.nowClass), s)
    if (found_attr.isDefined ) {
      deref = is_copy_type(found_attr.get.dataTypeComposite)
    } else {
      val found_inst = get_instance(get_top_class(provider.nowClass), s)
      if (found_inst.isDefined) {
        deref = true //is_copy_type(found_inst.get.dataTypeComposite)
      } else {
        deref = false
      }
    }
    deref
  }

  override def doLocalName(s: String) = s match {
=======
  override def doLocalName(s: String): String = s match {
>>>>>>> 5a68cf21
    case Identifier.ITERATOR => "tmpa"
    case Identifier.ITERATOR2 => "tmpb"
    case Identifier.INDEX => "i"
    case Identifier.IO => s"${RustCompiler.privateMemberName(IoIdentifier)}"
    case Identifier.ROOT => s"${RustCompiler.privateMemberName(RootIdentifier)}.ok_or(KError::MissingRoot)?"
    case Identifier.PARENT => s"${RustCompiler.privateMemberName(ParentIdentifier)}.as_ref().unwrap().peek()"
    case _ =>
      val n = doName(s)
      var deref = need_deref(s)
      if (in_instance_need_deref_attr || deref) {
        s"*self.$n"
      } else {
        s"self.$n"
      }
  }

  override def doInternalName(id: Identifier): String =
    s"${doLocalName(idToStr(id))}"

  override def doEnumByLabel(enumTypeAbs: List[String], label: String): String =
    s"&${RustCompiler.types2class(enumTypeAbs)}::${Utils.upperCamelCase(label)}"

  override def doStrCompareOp(left: Ast.expr, op: Ast.cmpop, right: Ast.expr): String = {
    s"${remove_deref(translate(left))}.as_str() ${cmpOp(op)} ${remove_deref(translate(right))}"
  }

  override def doEnumById(enumTypeAbs: List[String], id: String): String =
    // Just an integer, without any casts / resolutions - one would have to look up constants manually
    id

  override def arraySubscript(container: expr, idx: expr): String =
    s"${remove_deref(translate(container))}[${translate(idx)} as usize]"

<<<<<<< HEAD
  override def doIfExp(condition: expr, ifTrue: expr, ifFalse: expr): String = {
    var to_type = ""
    detectType(ifTrue) match {
      case _: UserType => to_type = ".clone()"
      case _: StrType => to_type = ".to_string()"
      case _: BytesType => to_type = ".to_vec()"
      case _ =>
    }
    if (to_type.isEmpty) {
      s"if ${translate(condition)} { ${translate(ifTrue)} } else { ${translate(ifFalse)} }"
    } else {
      s"if ${translate(condition)} { ${remove_deref(translate(ifTrue))}$to_type } else { ${remove_deref(translate(ifFalse))}$to_type }"
    }
  }
=======
  override def translate(v: Ast.expr): String = {
    v match {
      case Ast.expr.EnumById(enumType, id, inType) =>
        id match {
          case ifExp: Ast.expr.IfExp =>
            val enumSpec = provider.resolveEnum(inType, enumType.name)
            val enumName = RustCompiler.types2class(enumSpec.name)
            def toStr(ex: Ast.expr) = ex match {
              case Ast.expr.IntNum(n) => s"$enumName::try_from($n)?"
              case _ => super.translate(ex)
            }
            val ifTrue = toStr(ifExp.ifTrue)
            val ifFalse = toStr(ifExp.ifFalse)

            "if " + translate(ifExp.condition) + s" { $ifTrue } else { $ifFalse }"
          case _ => super.translate(v)
        }
      case _ =>
        super.translate(v)
    }
  }

  override def doIfExp(condition: expr, ifTrue: expr, ifFalse: expr): String =
    "if " + translate(condition) +
      " { " + translate(ifTrue) + " } else { " +
      translate(ifFalse) + "}"
>>>>>>> 5a68cf21

  // Predefined methods of various types
  override def strConcat(left: Ast.expr, right: Ast.expr): String =
    "format!(\"{}{}\", " + translate(left) + ", " + translate(right) + ")"

  override def strToInt(s: expr, base: expr): String =
    translate(base) match {
      case "10" =>
        s"${translate(s)}.parse().unwrap()"
      case _ =>
        "panic!(\"Converting from string to int in base {} is unimplemented\"" + translate(
          base
        ) + ")"
    }

  override def enumToInt(v: expr, et: EnumType): String =
    s"usize::from(${translate(v)})"

  override def boolToInt(v: expr): String =
    s"${translate(v)} as i32"

  override def floatToInt(v: expr): String =
    s"${translate(v)} as i32"

  override def intToStr(i: expr, base: expr): String = {
    val baseStr = translate(base)
    baseStr match {
      case "10" =>
        s"${remove_deref(translate(i))}.to_string()"
      case _ =>
        s"base_convert(strval(${translate(i)}), 10, $baseStr)"
    }
  }
  override def bytesToStr(bytesExpr: String, encoding: Ast.expr): String = {
    if (bytesExpr.charAt(0) == '*') {
      s"decode_string(&$bytesExpr, &${translate(encoding)})?"
    } else {
      s"decode_string($bytesExpr, &${translate(encoding)})?"
    }
  }

  override def bytesLength(b: Ast.expr): String =
    s"${remove_deref(translate(b))}.len()"
  override def strLength(s: expr): String =
    s"${remove_deref(translate(s))}.len()"
  override def strReverse(s: expr): String =
    s"${translate(s)}.graphemes(true).rev().flat_map(|g| g.chars()).collect()"
  override def strSubstring(s: expr, from: expr, to: expr): String =
    s"${translate(s)}.substring(${translate(from)}, ${translate(to)})"

  override def arrayFirst(a: expr): String =
    s"${ensure_deref(translate(a))}.first().ok_or(KError::EmptyIterator)?"
  override def arrayLast(a: expr): String =
    s"${ensure_deref(translate(a))}.last().ok_or(KError::EmptyIterator)?"
  override def arraySize(a: expr): String =
    s"${remove_deref(translate(a))}.len()"

  def is_float_type(a: Ast.expr): Boolean = {
    detectType(a) match {
      case t: CalcArrayType =>
        t.elType match {
          case f: FloatMultiType => true
          case CalcFloatType => true
          case _ => false
        }
      case t: ArrayType =>
        t.elType match  {
          case f: FloatMultiType => true
          case _ => false
        }
      case _ => false
    }
  }

  override def arrayMin(a: Ast.expr): String = {
    if (is_float_type(a)) {
      s"${ensure_deref(translate(a))}.iter().reduce(|a, b| if (a.min(*b)) == *b {b} else {a}).ok_or(KError::EmptyIterator)?"
    } else {
      s"${ensure_deref(translate(a))}.iter().min().ok_or(KError::EmptyIterator)?"
    }
  }

  override def arrayMax(a: Ast.expr): String = {
    if (is_float_type(a)) {
      s"${ensure_deref(translate(a))}.iter().reduce(|a, b| if (a.max(*b)) == *b {b} else {a}).ok_or(KError::EmptyIterator)?"
    } else {
      s"${ensure_deref(translate(a))}.iter().max().ok_or(KError::EmptyIterator)?"
    }
  }
}<|MERGE_RESOLUTION|>--- conflicted
+++ resolved
@@ -163,7 +163,6 @@
 
   var in_instance_need_deref_attr = false
 
-<<<<<<< HEAD
   def is_copy_type(dataType: DataType): Boolean = dataType match {
     case _: SwitchType => false
     case _: UserType => false
@@ -189,10 +188,7 @@
     deref
   }
 
-  override def doLocalName(s: String) = s match {
-=======
   override def doLocalName(s: String): String = s match {
->>>>>>> 5a68cf21
     case Identifier.ITERATOR => "tmpa"
     case Identifier.ITERATOR2 => "tmpb"
     case Identifier.INDEX => "i"
@@ -226,7 +222,6 @@
   override def arraySubscript(container: expr, idx: expr): String =
     s"${remove_deref(translate(container))}[${translate(idx)} as usize]"
 
-<<<<<<< HEAD
   override def doIfExp(condition: expr, ifTrue: expr, ifFalse: expr): String = {
     var to_type = ""
     detectType(ifTrue) match {
@@ -241,7 +236,6 @@
       s"if ${translate(condition)} { ${remove_deref(translate(ifTrue))}$to_type } else { ${remove_deref(translate(ifFalse))}$to_type }"
     }
   }
-=======
   override def translate(v: Ast.expr): String = {
     v match {
       case Ast.expr.EnumById(enumType, id, inType) =>
@@ -264,12 +258,6 @@
     }
   }
 
-  override def doIfExp(condition: expr, ifTrue: expr, ifFalse: expr): String =
-    "if " + translate(condition) +
-      " { " + translate(ifTrue) + " } else { " +
-      translate(ifFalse) + "}"
->>>>>>> 5a68cf21
-
   // Predefined methods of various types
   override def strConcat(left: Ast.expr, right: Ast.expr): String =
     "format!(\"{}{}\", " + translate(left) + ", " + translate(right) + ")"
