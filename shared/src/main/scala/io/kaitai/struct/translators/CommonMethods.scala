--- conflicted
+++ resolved
@@ -106,7 +106,8 @@
           case x =>
             throw new TypeMismatchError(s"to_s: argument #0: expected string literal, got $x")
         }
-      })
+      }),
+      MethodSig1("index_of", CalcIntType, IntArg, bytesIndexOf)
     ),
     IntArg -> List(
       MethodSig0("to_s", CalcStrType, intToStr),
@@ -119,6 +120,7 @@
       MethodSig0("reverse", CalcStrType, strReverse),
       MethodSig0("to_i", CalcIntType, { strToInt(_, Ast.expr.IntNum(10)) }),
       MethodSig1("to_i", CalcIntType, IntArg, strToInt),
+      MethodSig1("to_b", CalcBytesType, StrArg, strToBytes),
       MethodSig2("substring", CalcStrType, (IntArg, IntArg), strSubstring)
     ),
     BooleanArg -> List(
@@ -204,24 +206,6 @@
     func match {
       case Ast.expr.Attribute(obj: Ast.expr, methodName: Ast.identifier) =>
         val objType = detectType(obj)
-<<<<<<< HEAD
-        (objType, methodName.name) match {
-          // TODO: check argument quantity
-          case (_: StrType, "substring") => strSubstring(obj, args(0), args(1))
-          case (_: StrType, "to_i") => strToInt(obj, args(0))
-          case (_: StrType, "to_b") => strToBytes(obj, args(0))
-          case (_: BytesType, "to_s") =>
-            args match {
-              case Seq(Ast.expr.Str(encoding)) =>
-                bytesToStr(obj, encoding)
-              case Seq(x) =>
-                throw new TypeMismatchError(s"to_s: argument #0: expected string literal, got $x")
-              case _ =>
-                throw new TypeMismatchError(s"to_s: expected 1 argument, got ${args.length}")
-            }
-          case (_: BytesType, "index_of") => bytesIndexOf(obj, args(0))
-          case _ => throw new TypeMismatchError(s"don't know how to call method '$methodName' of object type '$objType'")
-=======
         MethodArgType.byDataType(objType) match {
           case Some(argType) =>
             invokeMethod(argType, methodName.name, obj, args)
@@ -253,7 +237,6 @@
             }
           }
           throw new WrongMethodCall(argType, methodName, expectedArgProblems, "(" + args.mkString(", ") + ")")
->>>>>>> 67a47531
         }
       case None =>
         throw new MethodNotFoundErrorWithArg(methodName, argType)
