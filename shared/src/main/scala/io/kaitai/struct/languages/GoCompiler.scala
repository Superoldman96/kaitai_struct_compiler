package io.kaitai.struct.languages

import io.kaitai.struct.datatype.DataType._
import io.kaitai.struct.datatype._
import io.kaitai.struct.exprlang.Ast
import io.kaitai.struct.format._
import io.kaitai.struct.languages.components._
import io.kaitai.struct.translators.{GoTranslator, ResultString, TranslatorResult}
import io.kaitai.struct.{ClassTypeProvider, RuntimeConfig, Utils}

class GoCompiler(typeProvider: ClassTypeProvider, config: RuntimeConfig)
  extends LanguageCompiler(typeProvider, config)
    with SingleOutputFile
    with UpperCamelCaseClasses
    with ObjectOrientedLanguage
    with UniversalFooter
    with UniversalDoc
    with AllocateIOLocalVar
    with GoReads {
  import GoCompiler._

  override val translator = new GoTranslator(out, typeProvider, importList)

  override def innerClasses = false

  override def universalFooter: Unit = {
    out.dec
    out.puts("}")
  }

  override def indent: String = "\t"
  override def outFileName(topClassName: String): String =
    s"${config.goPackage}/$topClassName.go"

  override def outImports(topClass: ClassSpec): String = {
    val imp = importList.toList
    imp.size match {
      case 0 => ""
      case 1 => "import \"" + imp.head + "\"\n"
      case _ =>
        "import (\n" +
        imp.map((x) => indent + "\"" + x + "\"").mkString("", "\n", "\n") +
        ")\n"
    }
  }

  override def fileHeader(topClassName: String): Unit = {
    outHeader.puts(s"// $headerComment")
    if (config.goPackage.nonEmpty) {
      outHeader.puts
      outHeader.puts(s"package ${config.goPackage}")
    }
    outHeader.puts

    importList.add("github.com/kaitai-io/kaitai_struct_go_runtime/kaitai")

    out.puts
  }

  override def classHeader(name: List[String]): Unit = {
    out.puts(s"type ${types2class(name)} struct {")
    out.inc
  }

  override def classFooter(name: List[String]): Unit = {
    // TODO(jchw): where should this attribute actually be generated at?
    typeProvider.nowClass.meta.endian match {
      case Some(_: CalcEndian) | Some(InheritedEndian) =>
        out.puts(s"${idToStr(EndianIdentifier)} int")
      case _ =>
    }
    universalFooter
  }

  override def classConstructorHeader(name: List[String], parentType: DataType, rootClassName: List[String], isHybrid: Boolean, params: List[ParamDefSpec]): Unit = {
    val paramsArg = params.map((p) =>
      s"${paramName(p.id)} ${kaitaiType2NativeType(p.dataType)}"
    ).mkString(", ")
    out.puts(s"func New${types2class(name)}($paramsArg) *${types2class(name)} {")
    out.inc
    out.puts(s"return &${types2class(name)}{")
    out.inc
    params.foreach(p => out.puts(s"${idToStr(p.id)}: ${paramName(p.id)},"))
    out.dec
    out.puts("}")
    universalFooter
  }

  override def classConstructorFooter: Unit = {}

  override def runRead(name: List[String]): Unit = {
    out.puts("this.Read()")
  }

  override def runReadCalc(): Unit = {
    out.puts
    out.puts(s"switch ${privateMemberName(EndianIdentifier)} {")
    out.puts("case 0:")
    out.inc
    out.puts("err = this._read_be()")
    out.dec
    out.puts("case 1:")
    out.inc
    out.puts("err = this._read_le()")
    out.dec
    out.puts("default:")
    out.inc
    out.puts(s"err = ${GoCompiler.ksErrorName(UndecidedEndiannessError)}{}")
    out.dec
    out.puts("}")
  }

  override def readHeader(endian: Option[FixedEndian], isEmpty: Boolean): Unit = {
    endian match {
      case None =>
        out.puts
        out.puts(
          s"func (this *${types2class(typeProvider.nowClass.name)}) Read(" +
            s"io *$kstreamName, " +
            s"parent ${kaitaiType2NativeType(typeProvider.nowClass.parentType)}, " +
            s"root *${types2class(typeProvider.topClass.name)}) (err error) {"
        )
        out.inc
        out.puts(s"${privateMemberName(IoIdentifier)} = io")
        out.puts(s"${privateMemberName(ParentIdentifier)} = parent")
        out.puts(s"${privateMemberName(RootIdentifier)} = root")
        typeProvider.nowClass.meta.endian match {
          case Some(_: CalcEndian) =>
            out.puts(s"${privateMemberName(EndianIdentifier)} = -1")
          case Some(InheritedEndian) =>
            out.puts(s"${privateMemberName(EndianIdentifier)} = " +
              s"${privateMemberName(ParentIdentifier)}." +
              s"${idToStr(EndianIdentifier)}")
          case _ =>
        }
        out.puts
      case Some(e) =>
        out.puts
        out.puts(
          s"func (this *${types2class(typeProvider.nowClass.name)}) " +
            s"_read_${e.toSuffix}() (err error) {")
        out.inc
    }

  }
  override def readFooter(): Unit = {
    out.puts("return err")
    universalFooter
  }

  override def attributeDeclaration(attrName: Identifier, attrType: DataType, isNullable: Boolean): Unit = {
    out.puts(s"${idToStr(attrName)} ${kaitaiType2NativeType(attrType)}")
    translator.returnRes = None
  }

  override def attributeReader(attrName: Identifier, attrType: DataType, isNullable: Boolean): Unit = {}

  override def universalDoc(doc: DocSpec): Unit = {
    out.puts
    out.puts( "/**")

    doc.summary.foreach(summary => out.putsLines(" * ", summary))

    doc.ref.foreach {
      case TextRef(text) =>
        out.putsLines(" * ", "@see \"" + text + "\"")
      case ref: UrlRef =>
        out.putsLines(" * ", s"@see ${ref.toAhref}")
    }

    out.puts( " */")
  }

  override def attrParseHybrid(leProc: () => Unit, beProc: () => Unit): Unit = {
    out.puts(s"switch ${privateMemberName(EndianIdentifier)} {")
    out.puts("case 0:")
    out.inc
    beProc()
    out.dec
    out.puts("case 1:")
    out.inc
    leProc()
    out.dec
    out.puts("default:")
    out.inc
    out.puts(s"err = ${GoCompiler.ksErrorName(UndecidedEndiannessError)}{}")
    out.dec
    out.puts("}")
  }

  override def attrFixedContentsParse(attrName: Identifier, contents: Array[Byte]): Unit = {
    out.puts(s"${privateMemberName(attrName)}, err = $normalIO.ReadBytes(${contents.length})")

    out.puts(s"if err != nil {")
    out.inc
    out.puts("return err")
    out.dec
    out.puts("}")

    importList.add("bytes")
    importList.add("errors")
    val expected = translator.resToStr(translator.doByteArrayLiteral(contents))
    out.puts(s"if !bytes.Equal(${privateMemberName(attrName)}, $expected) {")
    out.inc
    out.puts("return errors.New(\"Unexpected fixed contents\")")
    out.dec
    out.puts("}")
  }

  override def attrProcess(proc: ProcessExpr, varSrc: Identifier, varDest: Identifier, rep: RepeatSpec): Unit = {
    val srcExpr = getRawIdExpr(varSrc, rep)

    val expr = proc match {
      case ProcessXor(xorValue) =>
        translator.detectType(xorValue) match {
          case _: IntType =>
            s"kaitai.ProcessXOR($srcExpr, []byte{${expression(xorValue)}})"
          case _: BytesType =>
            s"kaitai.ProcessXOR($srcExpr, ${expression(xorValue)})"
        }
      case ProcessZlib =>
        translator.resToStr(translator.outVarCheckRes(s"kaitai.ProcessZlib($srcExpr)"))
      case ProcessRotate(isLeft, rotValue) =>
        val expr = if (isLeft) {
          expression(rotValue)
        } else {
          s"8 - (${expression(rotValue)})"
        }
        s"kaitai.ProcessRotateLeft($srcExpr, int($expr))"
      case ProcessCustom(name, args) =>
        // TODO(jchw): This hack is necessary because Go tests fail catastrophically otherwise...
        s"$srcExpr"
    }
    handleAssignment(varDest, ResultString(expr), rep, false)
  }

  override def allocateIO(varName: Identifier, rep: RepeatSpec): String = {
    val javaName = privateMemberName(varName)

    val ioName = idToStr(IoStorageIdentifier(varName))

    val args = rep match {
      case RepeatUntil(_) => translator.specialName(Identifier.ITERATOR2)
      case _ => getRawIdExpr(varName, rep)
    }

    importList.add("bytes")

    out.puts(s"$ioName := kaitai.NewStream(bytes.NewReader($args))")
    ioName
  }

  def getRawIdExpr(varName: Identifier, rep: RepeatSpec): String = {
    val memberName = privateMemberName(varName)
    rep match {
      case NoRepeat => memberName
      case RepeatExpr(_) => s"$memberName[i]"
      case _ => s"$memberName[len($memberName) - 1]"
    }
  }

  override def useIO(ioEx: Ast.expr): String = {
    out.puts(s"thisIo := ${expression(ioEx)}")
    "thisIo"
  }

  override def pushPos(io: String): Unit = {
    out.puts(s"_pos, err := $io.Pos()")
    translator.outAddErrCheck()
  }

  override def seek(io: String, pos: Ast.expr): Unit = {
    importList.add("io")

    out.puts(s"_, err = $io.Seek(int64(${expression(pos)}), io.SeekStart)")
    translator.outAddErrCheck()
  }

  override def popPos(io: String): Unit = {
    importList.add("io")

    out.puts(s"_, err = $io.Seek(_pos, io.SeekStart)")
    translator.outAddErrCheck()
  }

  override def alignToByte(io: String): Unit =
    out.puts(s"$io.AlignToByte()")

  override def condIfHeader(expr: Ast.expr): Unit = {
    out.puts(s"if (${expression(expr)}) {")
    out.inc
  }

  override def condRepeatEosHeader(id: Identifier, io: String, dataType: DataType, needRaw: NeedRaw): Unit = {
    if (needRaw.level >= 1)
      out.puts(s"${privateMemberName(RawIdentifier(id))} = make([][]byte, 0);")
    if (needRaw.level >= 2)
      out.puts(s"${privateMemberName(RawIdentifier(RawIdentifier(id)))} = make([][]byte, 0);")
    //out.puts(s"${privateMemberName(id)} = make(${kaitaiType2NativeType(ArrayType(dataType))})")
    out.puts(s"for i := 1;; i++ {")
    out.inc

    val eofVar = translator.allocateLocalVar()
    out.puts(s"${translator.localVarName(eofVar)}, err := this._io.EOF()")
    translator.outAddErrCheck()
    out.puts(s"if ${translator.localVarName(eofVar)} {")
    out.inc
    out.puts("break")
    out.dec
    out.puts("}")
  }

  override def handleAssignmentRepeatEos(id: Identifier, r: TranslatorResult): Unit = {
    val name = privateMemberName(id)
    val expr = translator.resToStr(r)
    out.puts(s"$name = append($name, $expr)")
  }

  override def condRepeatExprHeader(id: Identifier, io: String, dataType: DataType, needRaw: NeedRaw, repeatExpr: Ast.expr): Unit = {
    if (needRaw.level >= 1)
      out.puts(s"${privateMemberName(RawIdentifier(id))} = make([][]byte, ${expression(repeatExpr)})")
    if (needRaw.level >= 2)
      out.puts(s"${privateMemberName(RawIdentifier(RawIdentifier(id)))} = make([][]byte, ${expression(repeatExpr)})")
    out.puts(s"${privateMemberName(id)} = make(${kaitaiType2NativeType(ArrayTypeInStream(dataType))}, ${expression(repeatExpr)})")
    out.puts(s"for i := range ${privateMemberName(id)} {")
    out.inc
  }

  override def handleAssignmentRepeatExpr(id: Identifier, r: TranslatorResult): Unit = {
    val name = privateMemberName(id)
    val expr = translator.resToStr(r)
    out.puts(s"$name[i] = $expr")
  }

  override def condRepeatUntilHeader(id: Identifier, io: String, dataType: DataType, needRaw: NeedRaw, untilExpr: Ast.expr): Unit = {
    if (needRaw.level >= 1)
      out.puts(s"${privateMemberName(RawIdentifier(id))} = make([][]byte, 0);")
    if (needRaw.level >= 2)
      out.puts(s"${privateMemberName(RawIdentifier(RawIdentifier(id)))} = make([][]byte, 0);")
    out.puts(s"for i := 1;; i++ {")
    out.inc
  }

  override def handleAssignmentRepeatUntil(id: Identifier, r: TranslatorResult, isRaw: Boolean): Unit = {
    val expr = translator.resToStr(r)
    val tempVar = translator.specialName(Identifier.ITERATOR)
    out.puts(s"$tempVar := $expr")
    out.puts(s"${privateMemberName(id)} = append(${privateMemberName(id)}, $tempVar)")
  }

  override def condRepeatUntilFooter(id: Identifier, io: String, dataType: DataType, needRaw: NeedRaw, untilExpr: Ast.expr): Unit = {
    typeProvider._currentIteratorType = Some(dataType)
    out.puts(s"if ${expression(untilExpr)} {")
    out.inc
    out.puts("break")
    out.dec
    out.puts("}")
    out.dec
    out.puts("}")
  }

  private def castToType(r: TranslatorResult, dataType: DataType): TranslatorResult = {
    dataType match {
      case t @ (_: IntMultiType | _: FloatMultiType) =>
        ResultString(s"${kaitaiType2NativeType(t)}(${translator.resToStr(r)})")
      case _ =>
        r
    }
  }

  private def combinedType(dataType: DataType) = {
    dataType match {
      case st: SwitchType => st.combinedType
      case _ => dataType
    }
  }

  private def handleCompositeTypeCast(id: Identifier, r: TranslatorResult): TranslatorResult = {
    id match {
      case NamedIdentifier(name) =>
        castToType(r, combinedType(typeProvider.determineType(name)))
      case _ =>
        r
    }
  }

  override def handleAssignmentSimple(id: Identifier, r: TranslatorResult): Unit = {
    val expr = translator.resToStr(handleCompositeTypeCast(id, r))
    out.puts(s"${privateMemberName(id)} = $expr")
  }

  def handleAssignmentTempVar(dataType: DataType, id: String, expr: String): Unit = ???

  override def parseExpr(dataType: DataType, io: String, defEndian: Option[FixedEndian]): String = {
    dataType match {
      case t: ReadableType =>
        s"$io.Read${Utils.capitalize(t.apiCall(defEndian))}()"
      case blt: BytesLimitType =>
        s"$io.ReadBytes(int(${expression(blt.size)}))"
      case _: BytesEosType =>
        s"$io.ReadBytesFull()"
      case BytesTerminatedType(terminator, include, consume, eosError, _) =>
        s"$io.ReadBytesTerm($terminator, $include, $consume, $eosError)"
      case BitsType1(bitEndian) =>
        s"$io.ReadBitsInt${Utils.upperCamelCase(bitEndian.toSuffix)}(1)"
      case BitsType(width: Int, bitEndian) =>
        s"$io.ReadBitsInt${Utils.upperCamelCase(bitEndian.toSuffix)}($width)"
      case t: UserType =>
        val addArgs = if (t.isOpaque) {
          ""
        } else {
          val parent = t.forcedParent match {
            case Some(USER_TYPE_NO_PARENT) => "null"
            case Some(fp) => translator.translate(fp)
            case None => "this"
          }
          s", $parent, _root"
        }
        s"${types2class(t.name)}($io$addArgs)"
    }
  }

//  override def bytesPadTermExpr(expr0: String, padRight: Option[Int], terminator: Option[Int], include: Boolean) = {
//    val expr1 = padRight match {
//      case Some(padByte) => s"$kstreamName.bytesStripRight($expr0, (byte) $padByte)"
//      case None => expr0
//    }
//    val expr2 = terminator match {
//      case Some(term) => s"$kstreamName.bytesTerminate($expr1, (byte) $term, $include)"
//      case None => expr1
//    }
//    expr2
//  }

  override def switchStart(id: Identifier, on: Ast.expr): Unit = {
    out.puts(s"switch (${expression(on)}) {")
  }

  override def switchCaseStart(condition: Ast.expr): Unit = {
    out.puts(s"case ${expression(condition)}:")
    out.inc
  }

  override def switchCaseEnd(): Unit = {
    out.dec
  }

  override def switchElseStart(): Unit = {
    out.puts("default:")
    out.inc
  }

  override def switchEnd(): Unit =
    out.puts("}")

  override def switchShouldUseCompareFn(onType: DataType): (Option[String], () => Unit) = {
    onType match {
      case _: BytesType =>
        (Some("bytes.Equal"), () => importList.add("bytes"))
      case _ =>
        (None, () => {})
    }
  }

  override def switchCaseStartCompareFn(compareFn: String, switchOn: Ast.expr, condition: Ast.expr): Unit = {
    out.puts(s"case ${compareFn}(${expression(switchOn)}, ${expression(condition)}):")
    out.inc
  }

  override def instanceDeclaration(attrName: InstanceIdentifier, attrType: DataType, isNullable: Boolean): Unit = {
    out.puts(s"${calculatedFlagForName(attrName)} bool")
    out.puts(s"${idToStr(attrName)} ${kaitaiType2NativeType(attrType)}")
  }

  override def instanceHeader(className: List[String], instName: InstanceIdentifier, dataType: DataType, isNullable: Boolean): Unit = {
    out.puts(s"func (this *${types2class(className)}) ${publicMemberName(instName)}() (v ${kaitaiType2NativeType(dataType)}, err error) {")
    out.inc
    translator.returnRes = Some(dataType match {
      case _: NumericType => "0"
      case _: BooleanType => "false"
      case _: StrType => "\"\""
      case _ => "nil"
    })
  }

  override def instanceCalculate(instName: Identifier, dataType: DataType, value: Ast.expr): Unit = {
    val r = translator.translate(value)
    val converted = dataType match {
      case _: UserType => r
      case _ => s"${kaitaiType2NativeType(dataType)}($r)"
    }
    out.puts(s"${privateMemberName(instName)} = $converted")
  }

  override def instanceCheckCacheAndReturn(instName: InstanceIdentifier, dataType: DataType): Unit = {
    out.puts(s"if (this.${calculatedFlagForName(instName)}) {")
    out.inc
    instanceReturn(instName, dataType)
    universalFooter
  }

  override def instanceReturn(instName: InstanceIdentifier, attrType: DataType): Unit = {
    out.puts(s"return ${privateMemberName(instName)}, nil")
  }

  override def instanceSetCalculated(instName: InstanceIdentifier): Unit =
    out.puts(s"this.${calculatedFlagForName(instName)} = true")

  override def enumDeclaration(curClass: List[String], enumName: String, enumColl: Seq[(Long, EnumValueSpec)]): Unit = {
    val fullEnumName: List[String] = curClass ++ List(enumName)
    val fullEnumNameStr = types2class(fullEnumName)

    out.puts
    out.puts(s"type $fullEnumNameStr int")
    out.puts("const (")
    out.inc

    enumColl.foreach { case (id, label) =>
      out.puts(s"${enumToStr(fullEnumName, label.name)} $fullEnumNameStr = $id")
    }

    out.dec
    out.puts(")")
  }

  def idToStr(id: Identifier): String = {
    id match {
      case SpecialIdentifier(name) => name
      case NamedIdentifier(name) => Utils.upperCamelCase(name)
      case NumberedIdentifier(idx) => s"_${NumberedIdentifier.TEMPLATE}$idx"
      case InstanceIdentifier(name) => Utils.lowerCamelCase(name)
      case RawIdentifier(innerId) => "_raw_" + idToStr(innerId)
      case IoStorageIdentifier(innerId) => "_io_" + idToStr(innerId)
    }
  }

  override def privateMemberName(id: Identifier): String = s"this.${idToStr(id)}"

  override def publicMemberName(id: Identifier): String = {
    id match {
      case IoIdentifier => "_IO"
      case RootIdentifier => "_Root"
      case ParentIdentifier => "_Parent"
      case NamedIdentifier(name) => Utils.upperCamelCase(name)
      case NumberedIdentifier(idx) => s"_${NumberedIdentifier.TEMPLATE}$idx"
      case InstanceIdentifier(name) => Utils.upperCamelCase(name)
      case RawIdentifier(innerId) => "_raw_" + idToStr(innerId)
    }
  }

  override def localTemporaryName(id: Identifier): String = s"_t_${idToStr(id)}"

  override def paramName(id: Identifier): String = Utils.lowerCamelCase(id.humanReadable)

  def calculatedFlagForName(id: Identifier) = s"_f_${idToStr(id)}"

  override def ksErrorName(err: KSError): String = GoCompiler.ksErrorName(err)
}

object GoCompiler extends LanguageCompilerStatic
  with UpperCamelCaseClasses
  with StreamStructNames
  with ExceptionNames {

  override def getCompiler(
    tp: ClassTypeProvider,
    config: RuntimeConfig
  ): LanguageCompiler = new GoCompiler(tp, config)

  /**
    * Determine Go data type corresponding to a KS data type.
    *
    * @param attrType KS data type
    * @return Go data type
    */
  def kaitaiType2NativeType(attrType: DataType): String = {
    attrType match {
      case Int1Type(false) => "uint8"
      case IntMultiType(false, Width2, _) => "uint16"
      case IntMultiType(false, Width4, _) => "uint32"
      case IntMultiType(false, Width8, _) => "uint64"

      case Int1Type(true) => "int8"
      case IntMultiType(true, Width2, _) => "int16"
      case IntMultiType(true, Width4, _) => "int32"
      case IntMultiType(true, Width8, _) => "int64"

      case FloatMultiType(Width4, _) => "float32"
      case FloatMultiType(Width8, _) => "float64"

      case BitsType(_, _) => "uint64"

      case _: BooleanType => "bool"
      case CalcIntType => "int"
      case CalcFloatType => "float64"

      case _: StrType => "string"
      case _: BytesType => "[]byte"

      case AnyType => "interface{}"
<<<<<<< HEAD
      case KaitaiStreamType => "*" + kstreamName
      case KaitaiStructType | CalcKaitaiStructType(_) => kstructName
=======
      case KaitaiStreamType | OwnedKaitaiStreamType => "*" + kstreamName
      case KaitaiStructType | CalcKaitaiStructType => kstructName
>>>>>>> 07d71cce

      case t: UserType => "*" + types2class(t.classSpec match {
        case Some(cs) => cs.name
        case None => t.name
      })
      case t: EnumType => types2class(t.enumSpec.get.name)

      case at: ArrayType => s"[]${kaitaiType2NativeType(at.elType)}"

      case st: SwitchType => kaitaiType2NativeType(st.combinedType)
    }
  }

  def types2class(names: List[String]): String = names.map(x => type2class(x)).mkString("_")

  def enumToStr(enumTypeAbs: List[String]): String = {
    val enumName = enumTypeAbs.last
    val enumClass: List[String] = enumTypeAbs.dropRight(1)
    enumToStr(enumClass, enumName)
  }

  def enumToStr(typeName: List[String], enumName: String): String =
    types2class(typeName) + "__" + type2class(enumName)

  override def kstreamName: String = "kaitai.Stream"
  override def kstructName: String = "interface{}"
  override def ksErrorName(err: KSError): String = s"kaitai.${err.name}"
}<|MERGE_RESOLUTION|>--- conflicted
+++ resolved
@@ -598,13 +598,8 @@
       case _: BytesType => "[]byte"
 
       case AnyType => "interface{}"
-<<<<<<< HEAD
-      case KaitaiStreamType => "*" + kstreamName
       case KaitaiStructType | CalcKaitaiStructType(_) => kstructName
-=======
       case KaitaiStreamType | OwnedKaitaiStreamType => "*" + kstreamName
-      case KaitaiStructType | CalcKaitaiStructType => kstructName
->>>>>>> 07d71cce
 
       case t: UserType => "*" + types2class(t.classSpec match {
         case Some(cs) => cs.name
