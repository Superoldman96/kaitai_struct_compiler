package io.kaitai.struct.languages

import io.kaitai.struct._
import io.kaitai.struct.datatype.DataType._
import io.kaitai.struct.datatype._
import io.kaitai.struct.exprlang.Ast
import io.kaitai.struct.format._
import io.kaitai.struct.languages.components._
import io.kaitai.struct.translators.RustTranslator
import io.kaitai.struct.{ClassTypeProvider, RuntimeConfig}

class RustCompiler(typeProvider: ClassTypeProvider, config: RuntimeConfig)
  extends LanguageCompiler(typeProvider, config)
    with AllocateIOLocalVar
    with EveryReadIsExpression
    with FixedContentsUsingArrayByteLiteral
    with ObjectOrientedLanguage
    with SingleOutputFile
    with UpperCamelCaseClasses
    with UniversalFooter
    with SwitchIfOps
    with UniversalDoc {

  import RustCompiler._

  override val translator: RustTranslator =
    new RustTranslator(typeProvider, config)

  override def innerClasses = false

  override def innerEnums = false

  override def indent: String = "    "

  override def outFileName(topClassName: String): String = s"$topClassName.rs"

  override def outImports(topClass: ClassSpec): String =
    importList.toList
      .map(i => s"use $i;")
      .mkString("", "\n", "\n")

  override def fileHeader(topClassName: String): Unit = {
    outHeader.puts(s"// $headerComment")
    outHeader.puts

    outHeader.puts("#![allow(unused_imports)]")
    outHeader.puts("#![allow(non_snake_case)]")
    outHeader.puts("#![allow(non_camel_case_types)]")
    outHeader.puts("#![allow(irrefutable_let_patterns)]")
    outHeader.puts

    importList.add(
      "kaitai::*"
    )
    importList.add("std::{fs, path::PathBuf, convert::{TryFrom, TryInto}}")
  }

  override def opaqueClassDeclaration(classSpec: ClassSpec): Unit =
    importList.add(
      s"crate::${classSpec.name.last}::${type2class(classSpec.name.last)}"
    )

  override def classHeader(name: List[String]): Unit = {
    out.puts
    out.puts("#[derive(Default, Debug, PartialEq)]")
    out.puts(s"pub struct ${classTypeName(typeProvider.nowClass)} {")
    out.inc

    // Because we can't predict whether opaque types will need lifetimes as a type parameter,
    // everyone gets a phantom data marker
    //out.puts(s"_phantom: std::marker::PhantomData<&$streamLife ()>,")

    typeProvider.nowClass.params.foreach { p =>
      // Make sure the parameter is imported if necessary
      p.dataType match {
        case u: UserType => if (u.isOpaque && u.classSpec.isDefined) opaqueClassDeclaration(u.classSpec.get)
        case _ => ()
      }

      // Declare parameters as if they were attributes
      attributeDeclaration(p.id, p.dataType, isNullable = false)
    }
  }

  // Intentional no-op; Rust has already ended the struct definition by the time we reach this
  override def classFooter(name: List[String]): Unit = {}

  override def classConstructorHeader(name: List[String],
                                      parentType: DataType,
                                      rootClassName: List[String],
                                      isHybrid: Boolean,
                                      params: List[ParamDefSpec]): Unit = {

    // Unlike other OOP languages, implementing an interface happens outside the struct declaration.
    universalFooter

    // If there are any switch types in the struct definition, create the enums for them
    typeProvider.nowClass.seq.foreach(
      a =>
        a.dataType match {
          case st: SwitchType => switchTypeEnum(a.id, st)
          case _ => ()
        }
    )
    typeProvider.nowClass.instances.foreach(
      i =>
        i._2.dataTypeComposite match {
          case st: SwitchType => switchTypeEnum(i._1, st)
          case _ => ()
        }
    )

    out.puts(
      s"impl<$readLife, $streamLife: $readLife> $kstructName<$readLife, $streamLife> for ${classTypeName(typeProvider.nowClass)} {"
    )
    out.inc
    out.puts(s"type Root = ${rootClassTypeName(typeProvider.nowClass)};")
    out.puts(
      s"type ParentStack = ${parentStackTypeName(typeProvider.nowClass)};"
    )
    out.puts
  }

  override def runRead(name: List[String]): Unit = out.puts(s"// runRead($name)")

  override def runReadCalc(): Unit = out.puts(s"// runReadCalc()")

  override def readHeader(endian: Option[FixedEndian],
                          isEmpty: Boolean): Unit = {
    out.puts(s"fn read<S: $kstreamName>(")
    out.inc
    out.puts(s"&mut self,")
    out.puts(s"${privateMemberName(IoIdentifier)}: &$streamLife S,")
    out.puts(
      s"${privateMemberName(RootIdentifier)}: Option<&$readLife Self::Root>,"
    )
    out.puts(
      s"${privateMemberName(ParentIdentifier)}: Option<TypedStack<Self::ParentStack>>"
    )
    out.dec
    out.puts(s") -> KResult<()> {")
    out.inc

    // If there aren't any attributes to parse, we need to end the read implementation here
    if (typeProvider.nowClass.seq.isEmpty)
      endRead()
  }

  override def readFooter(): Unit = out.puts(s"// readFooter()")

  override def attributeDeclaration(attrName: Identifier,
                                    attrType: DataType,
                                    isNullable: Boolean): Unit = {
    val typeName = attrName match {
      // For keeping lifetimes simple, we don't store _io, _root, or _parent with the struct
      case IoIdentifier | RootIdentifier | ParentIdentifier => return
      case _ =>
        kaitaiTypeToNativeType(attrName, typeProvider.nowClass, attrType)
    }

    out.puts(s"pub ${idToStr(attrName)}: $typeName,")
  }

  override def attributeReader(attrName: Identifier,
                               attrType: DataType,
                               isNullable: Boolean): Unit = {
     val typeName = attrName match {
      // For keeping lifetimes simple, we don't store _io, _root, or _parent with the struct
      case IoIdentifier | RootIdentifier | ParentIdentifier => return
      case _ =>
        kaitaiTypeToNativeType(attrName, typeProvider.nowClass, attrType)
    }
    val typeNameEx = kaitaiTypeToNativeType(attrName, typeProvider.nowClass, attrType, excludeOptionWrapper = true)
    out.puts(
      s"impl<$readLife, $streamLife: $readLife> ${classTypeName(typeProvider.nowClass)} {")
    out.inc

    var types : Set[DataType] = Set()
    var enum_typename = false
    var simple_typename = attrType match {
      case _: UserType => false
      case _: BytesType => false
      case _: StrType => false
      case _: ArrayType => false
      case st: SwitchType => {
        types = st.cases.values.toSet
        enum_typename = true
        false
      }
      case _: EnumType => {
        // TODO? enum_typename = true
        false
      }
      case _ => true
    }
    var enum_only_numeric = true;
    types.foreach(t => {
      t match {
        case _: NumericType => // leave unchanged
        case _ => enum_only_numeric = false
      }
    })
    if (enum_typename && enum_only_numeric) {
      out.puts(s"pub fn ${idToStr(attrName)}(&self) -> usize {")
      out.inc
      out.puts(s"self.${idToStr(attrName)}.as_ref().unwrap().into()")
    } else {
      if (simple_typename) {
        out.puts(s"pub fn ${idToStr(attrName)}(&self) -> $typeNameEx {")
      } else {
        out.puts(s"pub fn ${idToStr(attrName)}(&self) -> &$typeNameEx {")
      }
      out.inc
      if (typeName != typeNameEx) {
        out.puts(s"self.${idToStr(attrName)}.as_ref().unwrap()")
      } else {
        if (simple_typename) {
          out.puts(s"self.${idToStr(attrName)}")
        } else {
          out.puts(s"&self.${idToStr(attrName)}")
        }
      }
    }
    out.dec
    out.puts("}")
    out.dec
    out.puts("}")
  }

  override def attrParse(attr: AttrLikeSpec,
                         id: Identifier,
                         defEndian: Option[Endianness]): Unit = {
    super.attrParse(attr, id, defEndian)

    // Detect if this is the last attribute parse and finish the read method
    if (typeProvider.nowClass.seq.nonEmpty && typeProvider.nowClass.seq.last.id == id)
      endRead()
  }

  def endRead(): Unit = {
    out.puts("Ok(())")
    out.dec
    out.puts("}")
  }

  override def attrParseHybrid(leProc: () => Unit, beProc: () => Unit): Unit =
    out.puts(s"// attrParseHybrid(${leProc()}, ${beProc()})")

  override def condIfHeader(expr: Ast.expr): Unit = {
    out.puts(s"if ${expression(expr)} {")
    out.inc
  }

  override def condRepeatCommonInit(id: Identifier, dataType: DataType, needRaw: NeedRaw): Unit = {
    out.puts(s"${privateMemberName(id)} = Vec::new();")
  }

  override def condRepeatEosHeader(id: Identifier,
                                   io: String,
                                   dataType: DataType): Unit = {
    out.puts("{")
    out.inc
    out.puts(s"while !_io.is_eof() {")
    out.inc
  }

  override def handleAssignmentRepeatEos(id: Identifier, expr: String): Unit = {
    out.puts(s"${privateMemberName(id)}.push($expr);");
  }

  override def condRepeatEosFooter: Unit = {
    out.dec
    out.puts("}")
    out.dec
    out.puts("}")
  }

  override def condRepeatExprHeader(id: Identifier,
                                    io: String,
                                    dataType: DataType,
                                    repeatExpr: Ast.expr): Unit = {
    // TODO: Actual implementation, this is a shim to enable compiling
    out.puts("{")
    out.inc

    out.puts(
      s"// condRepeatExprHeader($id, $io, $dataType, $repeatExpr)"
    )
  }

  override def condRepeatUntilHeader(id: Identifier,
                                     io: String,
                                     dataType: DataType,
                                     repeatExpr: Ast.expr): Unit = {
    // TODO: Actual implementation, this is a shim to enable compiling
    out.puts("{")
    out.inc

    out.puts(
      s"// condRepeatUntilHeader($id, $io, $dataType, $repeatExpr)"
    )
  }

  override def condRepeatUntilFooter(id: Identifier,
                                     io: String,
                                     dataType: DataType,
                                     repeatExpr: Ast.expr): Unit = {
    out.puts(
      s"// condRepeatUntilFooter($id, $io, $dataType, $repeatExpr)"
    )
    out.dec
    out.puts("} {}")
  }

  override def attrProcess(proc: ProcessExpr,
                           varSrc: Identifier,
                           varDest: Identifier,
                           rep: RepeatSpec): Unit =
    out.puts(s"// attrProcess($proc, $varSrc, $varDest, $rep)")

  override def useIO(ioEx: Ast.expr): String = s"// useIO($ioEx)"

  override def pushPos(io: String): Unit = out.puts(s"// pushPos($io)")

  override def seek(io: String, pos: Ast.expr): Unit =
    out.puts(s"// seek($io, $pos)")

  override def popPos(io: String): Unit = out.puts(s"// popPos($io)")

  override def alignToByte(io: String): Unit =
    out.puts(s"${privateMemberName(IoIdentifier)}.align_to_byte()?;")

  override def privateMemberName(id: Identifier): String =
    RustCompiler.privateMemberName(id)

  override def instanceDeclHeader(className: List[String]): Unit = {
    val code =
      s"""impl<$readLife, $streamLife: $readLife> ${classTypeName(typeProvider.nowClass)} {
        |    pub fn from_file(path: &str) -> Self {
        |        let bytes = fs::read(path).unwrap();
        |        let reader = BytesReader::new(&bytes);
        |        let mut obj = ${classTypeName(typeProvider.nowClass)}::default();
        |
        |        if let Err(err) = obj.read(&reader, None, None) {
        |            panic!("error '{:?}' reading from file '{}'", err, path);
        |        }
        |
        |        obj
        |    }
        |""".stripMargin

    out.puts(code)
    out.inc
  }

  override def universalFooter: Unit = {
    out.dec
    out.puts("}")
  }

  override def instanceDeclaration(attrName: InstanceIdentifier,
                                   attrType: DataType,
                                   isNullable: Boolean): Unit = {
    val typeName = kaitaiTypeToNativeType(
      attrName,
      typeProvider.nowClass,
      attrType,
      excludeOptionWrapper = true
    )
    attrType match {
      case _: ArrayType => out.puts(s"pub ${idToStr(attrName)}: $typeName,")
      case _ => out.puts(s"pub ${idToStr(attrName)}: Option<$typeName>,")
    }
  }

  override def idToStr(id: Identifier): String = RustCompiler.idToStr(id)

  override def instanceHeader(className: List[String],
                              instName: InstanceIdentifier,
                              dataType: DataType,
                              isNullable: Boolean): Unit = {

    out.puts(s"pub fn ${idToStr(instName)}<S: $kstreamName>(")
    out.inc
    out.puts("&mut self,")
    out.puts(s"${privateMemberName(IoIdentifier)}: &$streamLife S,")
    out.puts(
      s"${privateMemberName(RootIdentifier)}: Option<&$readLife ${rootClassTypeName(typeProvider.nowClass)}>,"
    )
    out.puts(
      s"${privateMemberName(ParentIdentifier)}: Option<TypedStack<${parentStackTypeName(typeProvider.nowClass)}>>"
    )
    out.dec
    val typeName = kaitaiTypeToNativeType(
      instName,
      typeProvider.nowClass,
      dataType,
      excludeOptionWrapper = true
    )
    out.puts(s") -> KResult<&$typeName> {")
    out.inc
  }

  override def instanceCheckCacheAndReturn(instName: InstanceIdentifier,
                                           dataType: DataType): Unit = {
    out.puts(s"if ${privateMemberName(instName)}.is_some() {")
    out.inc
    instanceReturn(instName, dataType)
    out.dec
    out.puts("}")
  }

  override def instanceCalculate(instName: Identifier, dataType: DataType, value: Ast.expr): Unit = {
    val primType = kaitaiPrimitiveToNativeType(dataType)
    val converted = dataType match {
      case _: StrType => out.puts(s"${privateMemberName(instName)} = Some(${expression(value)}.to_string());")
      case _ => out.puts(s"${privateMemberName(instName)} = Some(${expression(value)} as $primType);")
    }
    //handleAssignmentSimple(instName, s"${privateMemberName(instName)} = ${expression(value)}")
  }

  override def instanceReturn(instName: InstanceIdentifier,
                              attrType: DataType): Unit = {
    out.puts(s"return Ok(${privateMemberName(instName)}.as_ref().unwrap());")
  }

  override def enumDeclaration(curClass: List[String],
                               enumName: String,
                               enumColl: Seq[(Long, EnumValueSpec)]): Unit = {

    val enumClass = types2class(curClass ::: List(enumName))

    // Set up the actual enum definition
    out.puts(s"#[derive(Debug, PartialEq)]")
    out.puts(s"pub enum $enumClass {")
    out.inc

    enumColl.foreach {
      case (_, label) =>
        if (label.doc.summary.isDefined)
          universalDoc(label.doc)

        out.puts(s"${type2class(label.name)},")
    }

    out.dec
    out.puts("}")

    // Set up parsing enums from the underlying value
    out.puts(s"impl TryFrom<i64> for $enumClass {")

    out.inc
    // We typically need the lifetime in KError for returning byte slices from stream;
    // because we can only return `UnknownVariant` which contains a Copy type, it's safe
    // to declare that the error type is `'static`
    out.puts(s"type Error = KError;")
    out.puts(s"fn try_from(flag: i64) -> KResult<$enumClass> {")

    out.inc
    out.puts(s"match flag {")

    out.inc
    enumColl.foreach {
      case (value, label) =>
        out.puts(s"$value => Ok($enumClass::${type2class(label.name)}),")
    }
    out.puts("_ => Err(KError::UnknownVariant(flag)),")
    out.dec

    out.puts("}")
    out.dec
    out.puts("}")
    out.dec
    out.puts("}")
    out.puts
  }

  override def universalDoc(doc: DocSpec): Unit = {
    out.puts(s"// universalDoc()")
  }

  override def handleAssignmentRepeatExpr(id: Identifier, expr: String): Unit =
    out.puts(s"// handleAssignmentRepeatExpr($id, $expr)")

  override def handleAssignmentRepeatUntil(id: Identifier,
                                           expr: String,
                                           isRaw: Boolean): Unit =
    out.puts(s"// handleAssignmentRepeatUntil($id, $expr, $isRaw)")

  override def handleAssignmentSimple(id: Identifier, expr: String): Unit = {
    val seqId = typeProvider.nowClass.seq.find(s => s.id == id)

    if (seqId.isDefined) seqId.get.dataType match {
      case _: EnumType =>
        out.puts(
          s"${privateMemberName(id)} = Some(($expr as i64).try_into()?);"
        )
<<<<<<< HEAD
      case _: BytesLimitType =>
        out.puts(s"${privateMemberName(id)} = $expr.to_vec();")
      case t: SwitchType =>
        out.puts(s"${privateMemberName(id)} = Some($expr);");
      case t: UserType =>
        val e = s"$expr"
        val streamType = if (e == privateMemberName(IoIdentifier)) {
          "S"
        } else {
          "BytesReader"
        }
        val code =
          s"""
            |        ${privateMemberName(id)} = Some(
            |            Self::read_into::<$streamType, ${kaitaiTypeToNativeType(id, typeProvider.nowClass, t, excludeOptionWrapper = true)}>
            |                ($expr,
            |                 Some(self),
            |                 Some(_parent).push(self))?);
            |""".stripMargin
        out.puts(code);
=======
      case st: SwitchType =>
        out.puts(s"${privateMemberName(id)} = Some($expr);")
>>>>>>> 407207b5
      case _ => {
        out.puts(s"${privateMemberName(id)} = $expr;")
      }
    }
  }

  override def handleAssignmentTempVar(dataType: DataType, id: String, expr: String): Unit =
    out.puts(s"${kaitaiTypeToNativeType(NamedIdentifier(id), typeProvider.nowClass, dataType)} $id = $expr;")

  override def parseExpr(dataType: DataType,
                         assignType: DataType,
                         io: String,
                         defEndian: Option[FixedEndian]): String =
    dataType match {
      case IntMultiType(_, _, None) => "panic!(\"Unable to parse unknown-endian integers\")"
<<<<<<< HEAD
      case t: ReadableType => s"$io.read_${t.apiCall(defEndian)}()?"
      case _: BytesEosType => s"$io.read_bytes_full()?"
=======
      case t: ReadableType => s"$io.read_${t.apiCall(defEndian)}()?.into()"
      case _: BytesEosType => s"$io.read_bytes_full()?.into()"
>>>>>>> 407207b5
      case b: BytesTerminatedType =>
          s"$io.read_bytes_term(${b.terminator}, ${b.include}, ${b.consume}, ${b.eosError})?.into()"
      case b: BytesLimitType => s"$io.read_bytes(${expression(b.size)} as usize)?.into()"
      case BitsType1(bitEndian) => s"$io.read_bits_int(1)? != 0"
      case BitsType(width, bitEndian) => s"$io.read_bits_int($width)?"
<<<<<<< HEAD
      case utfb: UserTypeFromBytes => s"&BytesReader::new(" +
          parseExpr(utfb.bytes.asInstanceOf[BytesLimitType], assignType, io, defEndian) +
          ")"
=======
      case utfb: UserTypeFromBytes =>
        val userType = utfb match {
          case t: UserType =>
            val baseName = t.classSpec match {
              case Some(spec) => types2class(spec.name)
              case None => types2class(t.name)
            }
            s"$baseName"
        }
        val expr = if (utfb.bytes.isInstanceOf[BytesLimitType]) {
          parseExpr(utfb.bytes.asInstanceOf[BytesLimitType], assignType, io, defEndian)
        } else if (utfb.bytes.isInstanceOf[BytesEosType]) {
          parseExpr(utfb.bytes.asInstanceOf[BytesEosType], assignType, io, defEndian)
        } else {
          s"TODO: impl UserTypeFromBytes.asInstanceOf $utfb"
        }
        s"Self::read_into::<BytesReader, $userType>(&BytesReader::new(" + expr + "), _root, _parent.push(self))?.into()"
>>>>>>> 407207b5
      case t: UserType =>
        val addParams = Utils.join(t.args.map((a) => translator.translate(a)), "", ", ", ", ")
        val userType = t match {
          case t: UserType =>
            val baseName = t.classSpec match {
              case Some(spec) => types2class(spec.name)
              case None => types2class(t.name)
            }
            s"$baseName"
        }
        val addArgs = if (t.isOpaque) {
          ""
        } else {
          val currentType = classTypeName(typeProvider.nowClass);
          val parent = t.forcedParent match {
            case Some(USER_TYPE_NO_PARENT) => "KStructUnit::parent_stack()"
            case Some(fp) => translator.translate(fp)
            case None => {
              if (userType contains currentType) {
                s"${privateMemberName(ParentIdentifier)}.push(self)"
              } else {
                s"${privateMemberName(ParentIdentifier)}"
              }
            }
          }
          val addEndian = t.classSpec.get.meta.endian match {
            case Some(InheritedEndian) => s", ${privateMemberName(EndianIdentifier)}"
            case _ => ""
          }
          s", ${privateMemberName(RootIdentifier)}, $parent$addEndian"
        }
        val streamType = if (io == privateMemberName(IoIdentifier)) {
          "S"
        } else {
          "BytesReader"
        }
        s"Self::read_into::<$streamType, $userType>($addParams$io$addArgs)?.into()"
      case _ => s"// parseExpr($dataType, $assignType, $io, $defEndian)"
    }

  override def bytesPadTermExpr(expr0: String,
                                padRight: Option[Int],
                                terminator: Option[Int],
                                include: Boolean): String = {
    val ioId = privateMemberName(IoIdentifier)
    val expr = padRight match {
      case Some(p) => s"$ioId.bytes_strip_right($expr0, $p)"
      case None => expr0
    }

    terminator match {
      case Some(term) => s"$ioId.bytes_terminate($expr, $term, $include)"
      case None => expr
    }
  }

  override def attrFixedContentsParse(attrName: Identifier,
                                      contents: String): Unit =
    out.puts(s"// attrFixedContentsParse($attrName, $contents)")

  override def publicMemberName(id: Identifier): String =
    s"// publicMemberName($id)"

  override def localTemporaryName(id: Identifier): String =
    s"_t_${idToStr(id)}"

  override def switchRequiresIfs(onType: DataType): Boolean = onType match {
    case _: IntType | _: EnumType => false
    case _ => true
  }

  override def switchStart(id: Identifier, on: Ast.expr): Unit = {
    switch_else_exist = false
    out.puts(s"match ${expression(on)} {")
    out.inc
  }

  override def switchCaseStart(condition: Ast.expr): Unit = {
    out.puts(s"${expression(condition)} => {")
    out.inc
  }

  override def switchCaseEnd(): Unit = {
    out.dec
    out.puts("}")
  }

  var switch_else_exist = false

  override def switchElseStart(): Unit = {
    switch_else_exist = true
    out.puts("_ => {")
    out.inc
  }

  override def switchEnd(): Unit = {
    if (!switch_else_exist) {
      out.puts("_ => {}")
    }
    out.dec
    out.puts("}")
  }

  override def switchIfStart(id: Identifier, on: Ast.expr, onType: DataType): Unit = {
    out.puts("{")
    out.inc
    out.puts(s"let on = ${expression(on)};")
  }

  override def switchIfCaseFirstStart(condition: Ast.expr): Unit = {
    out.puts(s"if on == ${expression(condition)} {")
    out.inc
  }

  override def switchIfCaseStart(condition: Ast.expr): Unit = {
    out.puts(s"else if on == ${expression(condition)} {")
    out.inc
  }

  override def switchIfCaseEnd(): Unit = {
    out.dec
    out.puts("}")
  }

  override def switchIfElseStart(): Unit = {
    out.puts("else {")
    out.inc
  }

  override def switchIfEnd(): Unit = {
    out.dec
    out.puts("}")
  }

<<<<<<< HEAD
  override def extraAttrForIO(id: Identifier,
                              rep: RepeatSpec): List[AttrSpec] = {
    out.puts(s"// extraAttrForIO($id, $rep)")
    Nil
  }

=======
>>>>>>> 407207b5
  override def allocateIO(varName: Identifier, rep: RepeatSpec): String = privateMemberName(IoIdentifier)

  def switchTypeEnum(id: Identifier, st: SwitchType): Unit = {
    // Because Rust can't handle `AnyType` in the type hierarchy,
    // we generate an enum with all possible variations
    val enum_typeName = kaitaiTypeToNativeType(
      id,
      typeProvider.nowClass,
      st,
      excludeOptionWrapper = true
    )
    out.puts("#[derive(Debug, PartialEq)]")
    out.puts(s"pub enum $enum_typeName {")
    out.inc

    val types = st.cases.values.toSet
    types.foreach(t => {
      // Because this switch type will itself be in an option, we can exclude it from user types
      val variantName = switchVariantName(id, t)
      val typeName = kaitaiTypeToNativeType(
        id,
        typeProvider.nowClass,
        t,
        excludeOptionWrapper = true
      )
      out.puts(s"$variantName($typeName),")
    })

    out.dec
    out.puts("}")

    var enum_only_numeric = true;
    types.foreach(t => {
      t match {
        case _: NumericType => // leave true
        case _ => enum_only_numeric = false
      }
    })

    // add helper methods From
    types.foreach(t => {
      // Because this switch type will itself be in an option, we can exclude it from user types
      val variantName = switchVariantName(id, t)
      var v = "v"
      val typeName = t match {
        case _ : BytesType => {
          v = "v.to_vec()"
          s"&[u8]" // special case for Bytes(Vec[u8]) (else switch)
        }
        case _ => kaitaiTypeToNativeType(
            id,
            typeProvider.nowClass,
            t,
            excludeOptionWrapper = true)
      }
      out.puts(s"impl From<$typeName> for $enum_typeName {")
      out.inc
      out.puts(s"fn from(v: $typeName) -> Self {")
      out.inc
      out.puts(s"Self::$variantName($v)")
      out.dec
      out.puts("}")
      out.dec
      out.puts("}")
      if (enum_only_numeric) {
        out.puts(s"impl From<&$enum_typeName> for $typeName {")
        out.inc
        out.puts(s"fn from(e: &$enum_typeName) -> Self {")
        out.inc
        out.puts(s"if let $enum_typeName::$variantName(v) = e {")
        out.inc
        out.puts(s"return *v")
        out.dec
        out.puts("}")
        out.puts(s"""panic!(\"trying to convert from enum $enum_typeName::$variantName to $typeName, enum value {:?}\", e)""")
        out.dec
        out.puts("}")
        out.dec
        out.puts("}")
      }
    })
    if (enum_only_numeric) {
      out.puts(s"impl From<&$enum_typeName> for usize {")
      out.inc
      out.puts(s"fn from(e: &$enum_typeName) -> Self {")
      out.inc
      out.puts(s"match e {")
      out.inc
      types.foreach(t => {
        val variantName = switchVariantName(id, t)
        out.puts(s"$enum_typeName::$variantName(v) => *v as usize,")
      })
      out.dec
      out.puts("}")
      out.dec
      out.puts("}")
      out.dec
      out.puts("}")
      out.puts
    }
  }

  def switchVariantName(id: Identifier, attrType: DataType): String =
    attrType match {
      // TODO: Not exhaustive
      case Int1Type(false) => "U1"
      case IntMultiType(false, Width2, _) => "U2"
      case IntMultiType(false, Width4, _) => "U4"
      case IntMultiType(false, Width8, _) => "U8"

      case Int1Type(true) => "S1"
      case IntMultiType(true, Width2, _) => "S2"
      case IntMultiType(true, Width4, _) => "S4"
      case IntMultiType(true, Width8, _) => "S8"

      case FloatMultiType(Width4, _) => "F4"
      case FloatMultiType(Width8, _) => "F8"

      case BitsType(_,_) => "Bits"
      case _: BooleanType => "Boolean"
      case CalcIntType => "Int"
      case CalcFloatType => "Float"
      case _: StrType => "String"
      case _: BytesType => "Bytes"

      case t: UserType =>
        kaitaiTypeToNativeType(
          id,
          typeProvider.nowClass,
          t,
          excludeOptionWrapper = true,
          excludeLifetime = true,
          excludeBox = true
        )
      case t: EnumType =>
        kaitaiTypeToNativeType(
          id,
          typeProvider.nowClass,
          t,
          excludeOptionWrapper = true
        )
      case t: ArrayType => s"Arr${switchVariantName(id, t.elType)}"
    }

  override def ksErrorName(err: io.kaitai.struct.datatype.KSError): String =
    s"KaitaiStream.$err"
}

object RustCompiler
  extends LanguageCompilerStatic
    with StreamStructNames
    with UpperCamelCaseClasses {
  override def getCompiler(tp: ClassTypeProvider,
                           config: RuntimeConfig): LanguageCompiler =
    new RustCompiler(tp, config)

  override def kstreamName = "KStream"

  def privateMemberName(id: Identifier): String = id match {
    case IoIdentifier => "_io"
    case RootIdentifier => "_root"
    case ParentIdentifier => "_parent"
    case _ => s"self.${idToStr(id)}"
  }

  def idToStr(id: Identifier): String = id match {
    case SpecialIdentifier(n) => n
    case NamedIdentifier(n) => n
    case InstanceIdentifier(n) => n
    case NumberedIdentifier(idx) => s"_${NumberedIdentifier.TEMPLATE}$idx"
    case RawIdentifier(inner) => s"raw_${idToStr(inner)}"
  }

  def rootClassTypeName(c: ClassSpec, isRecurse: Boolean = false): String = {
    if (!isRecurse && c.isTopLevel)
      "Self"
    else if (c.isTopLevel)
      classTypeName(c)
    else
      rootClassTypeName(c.upClass.get, isRecurse = true)
  }

  def parentStackTypeName(c: ClassSpec): String = {
    if (c.isTopLevel)
      s"$kstructUnitName"
    else
      s"(&$readLife ${classTypeName(c.upClass.get)}, <${classTypeName(c.upClass.get)} as $kstructName<$readLife, $streamLife>>::ParentStack)"
  }

  override def kstructName = s"KStruct"

  def readLife = "'r"

  def kstructUnitName = "KStructUnit"

  def classTypeName(c: ClassSpec): String =
    s"${types2class(c.name)}"

  def streamLife = "'s"

  def types2class(names: List[String]): String =
  // TODO: Use `mod` to scope types instead of weird names
    names.map(x => type2class(x)).mkString("_")

  def lifetimeParam(d: DataType): String =
    if (containsReferences(d)) s"<$streamLife>" else ""

  def containsReferences(d: DataType): Boolean = containsReferences(d, None)

  def containsReferences(c: ClassSpec,
                         originating: Option[ClassSpec]): Boolean =
    c.seq.exists(t => containsReferences(t.dataType, originating)) ||
      c.instances.exists(
        i => containsReferences(i._2.dataTypeComposite, originating)
      )

  def containsReferences(d: DataType, originating: Option[ClassSpec]): Boolean =
    d match {
      case _: BytesType | _: StrType => true
      case t: UserType => true
      /*
      t.classSpec match {
        // Recursive types may need references, but the recursion itself
        // will be handled by `Box<>`, so doesn't need a reference
        case Some(inner) if originating.contains(inner) => false
        case Some(inner) => containsReferences(inner, originating.orElse(Some(inner)))
        case None => false
      }
       */
      case t: ArrayType => containsReferences(t.elType, originating)
      case st: SwitchType =>
        st.cases.values.exists(t => containsReferences(t, originating))
      case _ => false
    }

  def kaitaiTypeToNativeType(id: Identifier,
                             cs: ClassSpec,
                             attrType: DataType,
                             excludeOptionWrapper: Boolean = false,
                             excludeLifetime: Boolean = false,
                             excludeBox: Boolean = false): String =
    attrType match {
      // TODO: Not exhaustive
      case _: NumericType => kaitaiPrimitiveToNativeType(attrType)
      case _: BooleanType => kaitaiPrimitiveToNativeType(attrType)
      case _: StrType => kaitaiPrimitiveToNativeType(attrType)
      case _: BytesType => kaitaiPrimitiveToNativeType(attrType)

      case t: UserType =>
        val baseName = t.classSpec match {
          case Some(spec) => types2class(spec.name)
          case None => types2class(t.name)
        }
        //val lifetime = if (!excludeLifetime) s"<$streamLife>" else ""

        // Because we can't predict if opaque types will recurse, we have to box them
        val typeName =
          if (!excludeBox && t.isOpaque) s"Box<$baseName>"
          else s"$baseName"
        if (excludeOptionWrapper) typeName else s"Option<$typeName>"

      case t: EnumType =>
        val typeName = t.enumSpec match {
          case Some(spec) => s"${types2class(spec.name)}"
          case None => s"${types2class(t.name)}"
        }
        if (excludeOptionWrapper) typeName else s"Option<$typeName>"

      case t: ArrayType =>
        s"Vec<${kaitaiTypeToNativeType(id, cs, t.elType, excludeOptionWrapper = true, excludeLifetime = excludeLifetime)}>"

      case st: SwitchType =>
        // val types = st.cases.values.toSet
        // val lifetime =
        //   if (!excludeLifetime && types.exists(containsReferences))
        //     s"<$streamLife>"
        //   else ""
        val typeName = id match {
          case name: NamedIdentifier =>
            s"${types2class(cs.name ::: List(name.name))}"
          case name: InstanceIdentifier =>
            s"${types2class(cs.name ::: List(name.name))}"
          case _ => kstructUnitName
        }

        if (excludeOptionWrapper) typeName else s"Option<$typeName>"

      case KaitaiStreamType => kstreamName
    }

  def kaitaiPrimitiveToNativeType(attrType: DataType): String = attrType match {
    case Int1Type(false) => "u8"
    case IntMultiType(false, Width2, _) => "u16"
    case IntMultiType(false, Width4, _) => "u32"
    case IntMultiType(false, Width8, _) => "u64"

    case Int1Type(true) => "i8"
    case IntMultiType(true, Width2, _) => "i16"
    case IntMultiType(true, Width4, _) => "i32"
    case IntMultiType(true, Width8, _) => "i64"

    case FloatMultiType(Width4, _) => "f32"
    case FloatMultiType(Width8, _) => "f64"

    case BitsType(_,_) => "u64"

    case _: BooleanType => "bool"
    case CalcIntType => "i32"
    case CalcFloatType => "f64"
    case EnumType(_, basedOn) => kaitaiPrimitiveToNativeType(basedOn) //???
    case t: UserType => types2class(t.name)

    case _: StrType => s"String"
    case _: BytesType => s"Vec<u8>"
  }
}<|MERGE_RESOLUTION|>--- conflicted
+++ resolved
@@ -121,9 +121,9 @@
     out.puts
   }
 
-  override def runRead(name: List[String]): Unit = out.puts(s"// runRead($name)")
-
-  override def runReadCalc(): Unit = out.puts(s"// runReadCalc()")
+  override def runRead(name: List[String]): Unit = out.puts(s"// TODO: runRead($name)")
+
+  override def runReadCalc(): Unit = out.puts(s"// TODO: runReadCalc()")
 
   override def readHeader(endian: Option[FixedEndian],
                           isEmpty: Boolean): Unit = {
@@ -135,7 +135,7 @@
       s"${privateMemberName(RootIdentifier)}: Option<&$readLife Self::Root>,"
     )
     out.puts(
-      s"${privateMemberName(ParentIdentifier)}: Option<TypedStack<Self::ParentStack>>"
+      s"${privateMemberName(ParentIdentifier)}: TypedStack<Self::ParentStack>"
     )
     out.dec
     out.puts(s") -> KResult<()> {")
@@ -146,7 +146,7 @@
       endRead()
   }
 
-  override def readFooter(): Unit = out.puts(s"// readFooter()")
+  override def readFooter(): Unit = out.puts(s"// TODO: readFooter()")
 
   override def attributeDeclaration(attrName: Identifier,
                                     attrType: DataType,
@@ -244,7 +244,7 @@
   }
 
   override def attrParseHybrid(leProc: () => Unit, beProc: () => Unit): Unit =
-    out.puts(s"// attrParseHybrid(${leProc()}, ${beProc()})")
+    out.puts(s"// TODO: attrParseHybrid(${leProc()}, ${beProc()})")
 
   override def condIfHeader(expr: Ast.expr): Unit = {
     out.puts(s"if ${expression(expr)} {")
@@ -284,7 +284,7 @@
     out.inc
 
     out.puts(
-      s"// condRepeatExprHeader($id, $io, $dataType, $repeatExpr)"
+      s"// TODO: condRepeatExprHeader($id, $io, $dataType, $repeatExpr)"
     )
   }
 
@@ -297,7 +297,7 @@
     out.inc
 
     out.puts(
-      s"// condRepeatUntilHeader($id, $io, $dataType, $repeatExpr)"
+      s"// TODO: condRepeatUntilHeader($id, $io, $dataType, $repeatExpr)"
     )
   }
 
@@ -306,7 +306,7 @@
                                      dataType: DataType,
                                      repeatExpr: Ast.expr): Unit = {
     out.puts(
-      s"// condRepeatUntilFooter($id, $io, $dataType, $repeatExpr)"
+      s"// TODO: condRepeatUntilFooter($id, $io, $dataType, $repeatExpr)"
     )
     out.dec
     out.puts("} {}")
@@ -316,16 +316,16 @@
                            varSrc: Identifier,
                            varDest: Identifier,
                            rep: RepeatSpec): Unit =
-    out.puts(s"// attrProcess($proc, $varSrc, $varDest, $rep)")
-
-  override def useIO(ioEx: Ast.expr): String = s"// useIO($ioEx)"
-
-  override def pushPos(io: String): Unit = out.puts(s"// pushPos($io)")
+    out.puts(s"// TODO: attrProcess($proc, $varSrc, $varDest, $rep)")
+
+  override def useIO(ioEx: Ast.expr): String = s"// TODO: useIO($ioEx)"
+
+  override def pushPos(io: String): Unit = out.puts(s"// TODO: pushPos($io)")
 
   override def seek(io: String, pos: Ast.expr): Unit =
-    out.puts(s"// seek($io, $pos)")
-
-  override def popPos(io: String): Unit = out.puts(s"// popPos($io)")
+    out.puts(s"// TODO: seek($io, $pos)")
+
+  override def popPos(io: String): Unit = out.puts(s"// TODO: popPos($io)")
 
   override def alignToByte(io: String): Unit =
     out.puts(s"${privateMemberName(IoIdentifier)}.align_to_byte()?;")
@@ -341,7 +341,7 @@
         |        let reader = BytesReader::new(&bytes);
         |        let mut obj = ${classTypeName(typeProvider.nowClass)}::default();
         |
-        |        if let Err(err) = obj.read(&reader, None, None) {
+        |        if let Err(err) = obj.read(&reader, None, KStructUnit::parent_stack()) {
         |            panic!("error '{:?}' reading from file '{}'", err, path);
         |        }
         |
@@ -369,6 +369,7 @@
     )
     attrType match {
       case _: ArrayType => out.puts(s"pub ${idToStr(attrName)}: $typeName,")
+      case _: UserType => // do nothing (instance return &UserType)
       case _ => out.puts(s"pub ${idToStr(attrName)}: Option<$typeName>,")
     }
   }
@@ -388,7 +389,7 @@
       s"${privateMemberName(RootIdentifier)}: Option<&$readLife ${rootClassTypeName(typeProvider.nowClass)}>,"
     )
     out.puts(
-      s"${privateMemberName(ParentIdentifier)}: Option<TypedStack<${parentStackTypeName(typeProvider.nowClass)}>>"
+      s"${privateMemberName(ParentIdentifier)}: TypedStack<${parentStackTypeName(typeProvider.nowClass)}>"
     )
     out.dec
     val typeName = kaitaiTypeToNativeType(
@@ -403,6 +404,13 @@
 
   override def instanceCheckCacheAndReturn(instName: InstanceIdentifier,
                                            dataType: DataType): Unit = {
+    val userType = dataType match {
+      case _: UserType => true
+      case _ => false
+    }
+    if (userType) {
+      return
+    }
     out.puts(s"if ${privateMemberName(instName)}.is_some() {")
     out.inc
     instanceReturn(instName, dataType)
@@ -411,17 +419,29 @@
   }
 
   override def instanceCalculate(instName: Identifier, dataType: DataType, value: Ast.expr): Unit = {
-    val primType = kaitaiPrimitiveToNativeType(dataType)
-    val converted = dataType match {
-      case _: StrType => out.puts(s"${privateMemberName(instName)} = Some(${expression(value)}.to_string());")
-      case _ => out.puts(s"${privateMemberName(instName)} = Some(${expression(value)} as $primType);")
-    }
-    //handleAssignmentSimple(instName, s"${privateMemberName(instName)} = ${expression(value)}")
+    dataType match {
+      case _: UserType => {
+        out.puts(s"Ok(${expression(value)})")
+      }
+      case _: StrType => {
+        out.puts(s"${privateMemberName(instName)} = Some(${expression(value)}.to_string());")
+      }
+      case _ => {
+        val primType = kaitaiPrimitiveToNativeType(dataType)
+        out.puts(s"${privateMemberName(instName)} = Some(${expression(value)} as $primType);")
+      }
+    }
   }
 
   override def instanceReturn(instName: InstanceIdentifier,
                               attrType: DataType): Unit = {
-    out.puts(s"return Ok(${privateMemberName(instName)}.as_ref().unwrap());")
+    val userType = attrType match {
+      case _: UserType => true
+      case _ => false
+    }
+    if (!userType) {
+      out.puts(s"return Ok(${privateMemberName(instName)}.as_ref().unwrap());")
+    }
   }
 
   override def enumDeclaration(curClass: List[String],
@@ -476,58 +496,49 @@
   }
 
   override def universalDoc(doc: DocSpec): Unit = {
-    out.puts(s"// universalDoc()")
+    out.puts
+    out.puts( "/**")
+
+    doc.summary.foreach(docStr => out.putsLines(" * ", docStr))
+
+    doc.ref.foreach {
+      case TextRef(text) =>
+        out.putsLines(" * ", s"\\sa $text")
+      case UrlRef(url, text) =>
+        out.putsLines(" * ", s"\\sa $url $text")
+    }
+
+    out.puts( " */")
   }
 
   override def handleAssignmentRepeatExpr(id: Identifier, expr: String): Unit =
-    out.puts(s"// handleAssignmentRepeatExpr($id, $expr)")
+    out.puts(s"// TODO: handleAssignmentRepeatExpr($id, $expr)")
 
   override def handleAssignmentRepeatUntil(id: Identifier,
                                            expr: String,
                                            isRaw: Boolean): Unit =
-    out.puts(s"// handleAssignmentRepeatUntil($id, $expr, $isRaw)")
+    out.puts(s"// TODO: handleAssignmentRepeatUntil($id, $expr, $isRaw)")
 
   override def handleAssignmentSimple(id: Identifier, expr: String): Unit = {
     val seqId = typeProvider.nowClass.seq.find(s => s.id == id)
-
+    var done = false;
     if (seqId.isDefined) seqId.get.dataType match {
-      case _: EnumType =>
+      case et: EnumType =>
+        done = true;
         out.puts(
           s"${privateMemberName(id)} = Some(($expr as i64).try_into()?);"
         )
-<<<<<<< HEAD
       case _: BytesLimitType =>
         out.puts(s"${privateMemberName(id)} = $expr.to_vec();")
-      case t: SwitchType =>
-        out.puts(s"${privateMemberName(id)} = Some($expr);");
-      case t: UserType =>
-        val e = s"$expr"
-        val streamType = if (e == privateMemberName(IoIdentifier)) {
-          "S"
-        } else {
-          "BytesReader"
-        }
-        val code =
-          s"""
-            |        ${privateMemberName(id)} = Some(
-            |            Self::read_into::<$streamType, ${kaitaiTypeToNativeType(id, typeProvider.nowClass, t, excludeOptionWrapper = true)}>
-            |                ($expr,
-            |                 Some(self),
-            |                 Some(_parent).push(self))?);
-            |""".stripMargin
-        out.puts(code);
-=======
       case st: SwitchType =>
+        done = true;
         out.puts(s"${privateMemberName(id)} = Some($expr);")
->>>>>>> 407207b5
-      case _ => {
-        out.puts(s"${privateMemberName(id)} = $expr;")
-      }
-    }
-  }
-
-  override def handleAssignmentTempVar(dataType: DataType, id: String, expr: String): Unit =
-    out.puts(s"${kaitaiTypeToNativeType(NamedIdentifier(id), typeProvider.nowClass, dataType)} $id = $expr;")
+      case _ => done = false;
+    }
+    if (!done) {
+      out.puts(s"${privateMemberName(id)} = $expr;")
+    }
+  }
 
   override def parseExpr(dataType: DataType,
                          assignType: DataType,
@@ -535,41 +546,16 @@
                          defEndian: Option[FixedEndian]): String =
     dataType match {
       case IntMultiType(_, _, None) => "panic!(\"Unable to parse unknown-endian integers\")"
-<<<<<<< HEAD
-      case t: ReadableType => s"$io.read_${t.apiCall(defEndian)}()?"
-      case _: BytesEosType => s"$io.read_bytes_full()?"
-=======
-      case t: ReadableType => s"$io.read_${t.apiCall(defEndian)}()?.into()"
+      case t: ReadableType => s"$io.read_${t.apiCall(defEndian)}()?" //.into()"
       case _: BytesEosType => s"$io.read_bytes_full()?.into()"
->>>>>>> 407207b5
       case b: BytesTerminatedType =>
           s"$io.read_bytes_term(${b.terminator}, ${b.include}, ${b.consume}, ${b.eosError})?.into()"
       case b: BytesLimitType => s"$io.read_bytes(${expression(b.size)} as usize)?.into()"
       case BitsType1(bitEndian) => s"$io.read_bits_int(1)? != 0"
       case BitsType(width, bitEndian) => s"$io.read_bits_int($width)?"
-<<<<<<< HEAD
       case utfb: UserTypeFromBytes => s"&BytesReader::new(" +
           parseExpr(utfb.bytes.asInstanceOf[BytesLimitType], assignType, io, defEndian) +
           ")"
-=======
-      case utfb: UserTypeFromBytes =>
-        val userType = utfb match {
-          case t: UserType =>
-            val baseName = t.classSpec match {
-              case Some(spec) => types2class(spec.name)
-              case None => types2class(t.name)
-            }
-            s"$baseName"
-        }
-        val expr = if (utfb.bytes.isInstanceOf[BytesLimitType]) {
-          parseExpr(utfb.bytes.asInstanceOf[BytesLimitType], assignType, io, defEndian)
-        } else if (utfb.bytes.isInstanceOf[BytesEosType]) {
-          parseExpr(utfb.bytes.asInstanceOf[BytesEosType], assignType, io, defEndian)
-        } else {
-          s"TODO: impl UserTypeFromBytes.asInstanceOf $utfb"
-        }
-        s"Self::read_into::<BytesReader, $userType>(&BytesReader::new(" + expr + "), _root, _parent.push(self))?.into()"
->>>>>>> 407207b5
       case t: UserType =>
         val addParams = Utils.join(t.args.map((a) => translator.translate(a)), "", ", ", ", ")
         val userType = t match {
@@ -607,7 +593,7 @@
           "BytesReader"
         }
         s"Self::read_into::<$streamType, $userType>($addParams$io$addArgs)?.into()"
-      case _ => s"// parseExpr($dataType, $assignType, $io, $defEndian)"
+      case _ => s"// TODO: parseExpr($dataType, $assignType, $io, $defEndian)"
     }
 
   override def bytesPadTermExpr(expr0: String,
@@ -628,10 +614,10 @@
 
   override def attrFixedContentsParse(attrName: Identifier,
                                       contents: String): Unit =
-    out.puts(s"// attrFixedContentsParse($attrName, $contents)")
+    out.puts(s"// TODO: attrFixedContentsParse($attrName, $contents)")
 
   override def publicMemberName(id: Identifier): String =
-    s"// publicMemberName($id)"
+    s"// TODO: publicMemberName($id)"
 
   override def localTemporaryName(id: Identifier): String =
     s"_t_${idToStr(id)}"
@@ -704,16 +690,33 @@
     out.puts("}")
   }
 
-<<<<<<< HEAD
-  override def extraAttrForIO(id: Identifier,
-                              rep: RepeatSpec): List[AttrSpec] = {
-    out.puts(s"// extraAttrForIO($id, $rep)")
-    Nil
-  }
-
-=======
->>>>>>> 407207b5
-  override def allocateIO(varName: Identifier, rep: RepeatSpec): String = privateMemberName(IoIdentifier)
+  override def allocateIO(id: Identifier, rep: RepeatSpec): String = {//= privateMemberName(IoIdentifier)
+    val memberName = privateMemberName(id)
+    val ioId = IoStorageIdentifier(id)
+
+    val args = rep match {
+      case RepeatUntil(_) => translator.doName(Identifier.ITERATOR2)
+      case _ => privateMemberName(id)
+    }
+
+    val newStreamRaw = s"${memberName}"
+    val ioName = rep match {
+      case NoRepeat =>
+        val newStream = newStreamRaw
+        val localIO = localTemporaryName(ioId)
+        out.puts(s"let ${localIO} = BytesReader::new(&$newStream);")
+        s"&$localIO"
+      case _ =>
+        newStreamRaw
+        // TODO
+        //val localIO = s"io_${idToStr(id)}"
+        // out.puts(s"$kstreamName* $localIO = $newStreamRaw;")
+        // out.puts(s"${privateMemberName(ioId)}->push_back($localIO);")
+        //localIO
+    }
+
+    ioName
+  }
 
   def switchTypeEnum(id: Identifier, st: SwitchType): Unit = {
     // Because Rust can't handle `AnyType` in the type hierarchy,
@@ -884,6 +887,7 @@
     case InstanceIdentifier(n) => n
     case NumberedIdentifier(idx) => s"_${NumberedIdentifier.TEMPLATE}$idx"
     case RawIdentifier(inner) => s"raw_${idToStr(inner)}"
+    case IoStorageIdentifier(inner) => s"io_${idToStr(inner)}"
   }
 
   def rootClassTypeName(c: ClassSpec, isRecurse: Boolean = false): String = {
