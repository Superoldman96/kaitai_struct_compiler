--- conflicted
+++ resolved
@@ -123,14 +123,10 @@
   def condRepeatUntilHeader(id: Identifier, io: String, dataType: DataType, untilExpr: Ast.expr): Unit
   def condRepeatUntilFooter(id: Identifier, io: String, dataType: DataType, untilExpr: Ast.expr): Unit
 
-<<<<<<< HEAD
   def condRepeatCommonHeader(id: Identifier, io: String, dataType: DataType, needRaw: Boolean): Unit = {}
   def condRepeatCommonFooter: Unit = {}
 
-  def attrProcess(proc: ProcessExpr, varSrc: Identifier, varDest: Identifier): Unit
-=======
   def attrProcess(proc: ProcessExpr, varSrc: Identifier, varDest: Identifier, rep: RepeatSpec): Unit
->>>>>>> 59a7d156
 
   def normalIO: String
   def useIO(ioEx: Ast.expr): String
