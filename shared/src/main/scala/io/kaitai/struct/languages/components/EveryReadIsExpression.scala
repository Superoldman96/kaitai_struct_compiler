--- conflicted
+++ resolved
@@ -222,7 +222,7 @@
           case None => rawId
           case Some(_) => RawIdentifier(rawId)
         }
-        val item = itemExpr(rawRawId, rep)
+        val item = Identifier.itemExpr(rawRawId, rep)
         val itemSizeExprStr = expression(Ast.expr.Attribute(item, Ast.identifier("size")))
         /** FIXME: cannot use [[handleAssignment]] because [[handleAssignmentRepeatUntil]]
          * always tries to assign the value to the [[Identifier.ITERATOR]] variable */
@@ -233,7 +233,7 @@
         }
       }
       if (writeNeedsInnerSize(byteType)) {
-        val item = itemExpr(rawId, rep)
+        val item = Identifier.itemExpr(rawId, rep)
         val itemSizeExprStr = expression(Ast.expr.Attribute(item, Ast.identifier("size")))
         /** FIXME: cannot use [[handleAssignment]] because [[handleAssignmentRepeatUntil]]
          * always tries to assign the value to the [[Identifier.ITERATOR]] variable */
@@ -315,30 +315,4 @@
       attrDebugStart(instName, dataType, None, NoRepeat)
     handleAssignmentSimple(instName, expression(value))
   }
-<<<<<<< HEAD
-
-  override def attrDebugNeeded(attrId: Identifier): Boolean = {
-    if (!config.readStoresPos)
-      return false
-
-    attrId match {
-      case _: NamedIdentifier | _: NumberedIdentifier | _: InstanceIdentifier => true
-      case _ => super.attrDebugNeeded(attrId)
-    }
-  }
-
-  def itemExpr(id: Identifier, rep: RepeatSpec): Ast.expr = {
-    val astId = Ast.expr.InternalName(id)
-    rep match {
-      case NoRepeat =>
-        astId
-      case _ =>
-        Ast.expr.Subscript(
-          astId,
-          Ast.expr.Name(Ast.identifier(Identifier.INDEX))
-        )
-    }
-  }
-=======
->>>>>>> 67a47531
 }