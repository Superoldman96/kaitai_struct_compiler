package io.kaitai.struct

/**
  * C++-specific runtime configuration of the compiler.
<<<<<<< HEAD
=======
  * @param namespace C++ namespace to generate classes in.
>>>>>>> afedfebc
  * @param usePragmaOnce If true, use `#pragma once` in headers. If false (default),
  *                      use `#ifndef`-`#define`-`#endif` guards.
  * @param stdStringFrontBack If true, allow use of `front()` and `back()` methods
  *                           on `std::string`. If false, come up with simulation.
  * @param pointers Choose which style of pointers to use.
  */
case class CppRuntimeConfig(
  namespace: List[String] = List(),
  usePragmaOnce: Boolean = false,
  stdStringFrontBack: Boolean = false,
  pointers: CppRuntimeConfig.Pointers = CppRuntimeConfig.RawPointers
) {
  /**
    * Copies this C++ runtime config, applying all the default settings for
    * C++98 target.
    */
  def copyAsCpp98() = copy(
    usePragmaOnce = false,
    stdStringFrontBack = false,
    pointers = CppRuntimeConfig.RawPointers
  )

  /**
    * Copies this C++ runtime config, applying all the default settings for
    * C++11 target.
    */
  def copyAsCpp11() = copy(
    usePragmaOnce = true,
    stdStringFrontBack = true,
    pointers = CppRuntimeConfig.UniqueAndRawPointers
  )
}

object CppRuntimeConfig {
  sealed trait Pointers
  case object RawPointers extends Pointers
  case object SharedPointers extends Pointers
  case object UniqueAndRawPointers extends Pointers
}

/**
<<<<<<< HEAD
=======
  * Java-specific runtime configuration of the compiler.
  * @param javaPackage Package to generate classes in.
  * @param fromFileClass Class to be invoked in `fromFile` helper methods.
  * @param endOfStreamErrorClass Exception class expected to be thrown on
  *                              end-of-stream errors.
  */
case class JavaRuntimeConfig(
  javaPackage: String = "",
  fromFileClass: String = "io.kaitai.struct.ByteBufferKaitaiStream",
  endOfStreamErrorClass: String = "java.nio.BufferUnderflowException",
)

/**
>>>>>>> afedfebc
  * Runtime configuration of the compiler which controls certain aspects of
  * code generation for target languages.
  * @param autoRead If true, constructor (or equivalent) invocation would
  *                 automatically run `_read` (or equivalent), thus allowing to
  *                 run parsing just by constructing an object, passing a stream
  *                 into it. If false, `_read` would be made public and it is
  *                 expected to be invoked manually.
  * @param readStoresPos If true, parser (`_read` or equivalent) will store
  *                      positions of all the attributes relative to the stream;
  *                      not required for production usage (as it is typically slow
  *                      and memory-consuming), but it is crucial for visualizers,
  *                      IDEs, etc, to be able to display data layout.
  * @param opaqueTypes If true, invoking any unknown type will be treated as it was
  *                    "opaque" type, i.e. an external KaitaiStruct-compatible type
  *                    defined somewhere else. If false, it will be reported as
  *                    precompile error.
  * @param cppConfig C++-specific configuration
<<<<<<< HEAD
  * @param goPackage Go package name
  * @param javaPackage Java package name
  * @param javaFromFileClass Java class to be invoked in `fromFile` helper methods
=======
  * @param java Java-specific configuration
  * @param goPackage Go package name
>>>>>>> afedfebc
  * @param dotNetNamespace .NET (C#) namespace
  * @param phpNamespace PHP namespace
  * @param pythonPackage Python package name
  * @param nimModule Path of Nim runtime module
  */
case class RuntimeConfig(
  autoRead: Boolean = true,
  readStoresPos: Boolean = false,
  opaqueTypes: Boolean = false,
<<<<<<< HEAD
  readWrite: Boolean = false,
  cppConfig: CppRuntimeConfig = CppRuntimeConfig(),
  goPackage: String = "",
  javaPackage: String = "",
  javaFromFileClass: String = "io.kaitai.struct.ByteBufferKaitaiStream",
=======
  cppConfig: CppRuntimeConfig = CppRuntimeConfig(),
  goPackage: String = "",
  java: JavaRuntimeConfig = JavaRuntimeConfig(),
>>>>>>> afedfebc
  dotNetNamespace: String = "Kaitai",
  phpNamespace: String = "",
  pythonPackage: String = "",
  nimModule: String = "kaitai_struct/runtime/nim/kaitai"
)<|MERGE_RESOLUTION|>--- conflicted
+++ resolved
@@ -2,10 +2,7 @@
 
 /**
   * C++-specific runtime configuration of the compiler.
-<<<<<<< HEAD
-=======
   * @param namespace C++ namespace to generate classes in.
->>>>>>> afedfebc
   * @param usePragmaOnce If true, use `#pragma once` in headers. If false (default),
   *                      use `#ifndef`-`#define`-`#endif` guards.
   * @param stdStringFrontBack If true, allow use of `front()` and `back()` methods
@@ -47,8 +44,6 @@
 }
 
 /**
-<<<<<<< HEAD
-=======
   * Java-specific runtime configuration of the compiler.
   * @param javaPackage Package to generate classes in.
   * @param fromFileClass Class to be invoked in `fromFile` helper methods.
@@ -62,7 +57,6 @@
 )
 
 /**
->>>>>>> afedfebc
   * Runtime configuration of the compiler which controls certain aspects of
   * code generation for target languages.
   * @param autoRead If true, constructor (or equivalent) invocation would
@@ -80,14 +74,8 @@
   *                    defined somewhere else. If false, it will be reported as
   *                    precompile error.
   * @param cppConfig C++-specific configuration
-<<<<<<< HEAD
-  * @param goPackage Go package name
-  * @param javaPackage Java package name
-  * @param javaFromFileClass Java class to be invoked in `fromFile` helper methods
-=======
   * @param java Java-specific configuration
   * @param goPackage Go package name
->>>>>>> afedfebc
   * @param dotNetNamespace .NET (C#) namespace
   * @param phpNamespace PHP namespace
   * @param pythonPackage Python package name
@@ -97,17 +85,10 @@
   autoRead: Boolean = true,
   readStoresPos: Boolean = false,
   opaqueTypes: Boolean = false,
-<<<<<<< HEAD
   readWrite: Boolean = false,
   cppConfig: CppRuntimeConfig = CppRuntimeConfig(),
   goPackage: String = "",
-  javaPackage: String = "",
-  javaFromFileClass: String = "io.kaitai.struct.ByteBufferKaitaiStream",
-=======
-  cppConfig: CppRuntimeConfig = CppRuntimeConfig(),
-  goPackage: String = "",
   java: JavaRuntimeConfig = JavaRuntimeConfig(),
->>>>>>> afedfebc
   dotNetNamespace: String = "Kaitai",
   phpNamespace: String = "",
   pythonPackage: String = "",
