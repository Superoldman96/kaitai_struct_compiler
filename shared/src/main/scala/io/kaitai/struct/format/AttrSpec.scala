--- conflicted
+++ resolved
@@ -181,8 +181,6 @@
     val enum = ParseUtils.getOptValueStr(srcMap, "enum", path)
     val parent = ParseUtils.getOptValueExpression(srcMap, "parent", path)
     val valid = srcMap.get("valid").map(ValidationSpec.fromYaml(_, path ++ List("valid")))
-<<<<<<< HEAD
-=======
 
     // Convert value of `contents` into validation spec and merge it in, if possible
     val valid2: Option[ValidationSpec] = (contents, valid) match {
@@ -194,7 +192,6 @@
       case (Some(_), Some(_)) =>
         throw new YAMLParseException(s"`contents` and `valid` can't be used together", path)
     }
->>>>>>> afedfebc
 
     val typObj = srcMap.get("type")
 
@@ -237,11 +234,7 @@
 
     ParseUtils.ensureLegalKeys(srcMap, legalKeys, path)
 
-<<<<<<< HEAD
-    AttrSpec(path, id, dataType, ConditionalSpec(ifExpr, repeatSpec), valid, doc)
-=======
     AttrSpec(path, id, dataType, ConditionalSpec(ifExpr, repeatSpec), valid2, doc)
->>>>>>> afedfebc
   }
 
   def parseContentSpec(c: Any, path: List[String]): Array[Byte] = {
