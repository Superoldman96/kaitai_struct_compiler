--- conflicted
+++ resolved
@@ -58,11 +58,7 @@
     libraryDependencies ++= Seq(
       "com.github.scopt" %%% "scopt" % "3.6.0",
       "com.lihaoyi" %%% "fastparse" % "1.0.0",
-<<<<<<< HEAD
-      "org.yaml" % "snakeyaml" % "1.16"
-=======
       "org.yaml" % "snakeyaml" % "1.25"
->>>>>>> afedfebc
     )
   ).
   jvmSettings(
